--- conflicted
+++ resolved
@@ -61,18 +61,10 @@
 
 //================ Manual typings (all those exports should be removed one day) ==========
 export {
-<<<<<<< HEAD
-  ActionSheet, ConnectionStatusBar, ChipsInput, Drawer,
-  FeatureHighlight, Hint, BaseInput, TextArea, TextField, MaskedInput, ListItem,
-  Picker, PickerProps, ProgressBar, Slider,
-  GradientSlider, ColorSliderGroup, Stepper, SharedTransition, StackAggregator, Toast,
-  WheelPickerDialog, Assets, BaseComponent, PureBaseComponent, UIComponent, forwardRef, AvatarHelper,
-=======
   ActionSheet, ConnectionStatusBar, ChipsInput,
   FeatureHighlight, Hint, BaseInput, TextArea, TextField, MaskedInput, ListItem, Picker,
   PickerProps, ProgressBar, Slider, GradientSlider, ColorSliderGroup, Stepper,
   TagsInput, SharedTransition, StackAggregator, Toast, WheelPickerDialog, Assets,
   BaseComponent, PureBaseComponent, UIComponent, forwardRef, AvatarHelper,
->>>>>>> e57b534f
   LogService, LoaderScreen, StateScreen, WheelPicker, WheelPickerProps, ColorPicker
 } from '../typings';
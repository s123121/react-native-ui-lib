--- conflicted
+++ resolved
@@ -1,9 +1,5 @@
 // TODO: support commented props
 // TODO: disable scroll when content width is shorter than screen width
-<<<<<<< HEAD
-import React, {useEffect, useMemo, useRef, useContext, ReactNode} from 'react';
-import {StyleSheet, ScrollView, Platform, TextProps, StyleProp, ViewStyle} from 'react-native';
-=======
 import React, {useEffect, useState, useCallback, useMemo, useRef, useContext} from 'react';
 import {
   StyleSheet,
@@ -16,7 +12,6 @@
   NativeSyntheticEvent,
   NativeScrollEvent
 } from 'react-native';
->>>>>>> 92def0ca
 import Reanimated from 'react-native-reanimated';
 import _ from 'lodash';
 
@@ -28,11 +23,6 @@
 import {Constants} from '../../helpers';
 import {LogService} from '../../services';
 import FadedScrollView from './FadedScrollView';
-<<<<<<< HEAD
-
-import focusItemsHelper, {OffsetType} from '../../helpers/FocusItemHelper';
-=======
->>>>>>> 92def0ca
 
 const {Code, Value, interpolate, block, set} = Reanimated;
 
@@ -160,11 +150,7 @@
     activeBackgroundColor,
     backgroundColor,
     containerWidth: propsContainerWidth,
-<<<<<<< HEAD
-    centerSelected,
-=======
     centerSelected: propsCenterSelected,
->>>>>>> 92def0ca
     containerStyle,
     testID,
     children: propsChildren
@@ -172,11 +158,7 @@
 
   const context = useContext(TabBarContext);
   // @ts-ignore // TODO: typescript
-<<<<<<< HEAD
-  const {itemStates, items: contextItems, currentPage, targetPage, registerTabItems, selectedIndex} = context;
-=======
   const {itemStates, items: contextItems, selectedIndex, currentPage, targetPage, registerTabItems} = context;
->>>>>>> 92def0ca
 
   const children = useRef<Props['children']>(_.filter(propsChildren, (child: ChildProps) => !!child));
 
@@ -204,148 +186,6 @@
 
     registerTabItems(itemsCount, ignoredItems);
   };
-<<<<<<< HEAD
-
-  useEffect(() => {
-    if (propsChildren) {
-      LogService.warn('uilib: Please pass the "items" prop to TabController.TabBar instead of children');
-    }
-
-    if ((propsItems || children.current) && !contextItems) {
-      _registerTabItems();
-    }
-  }, []);
-
-  const tabBar = useRef<ScrollView>(null);
-
-  const containerWidth: number = useMemo(() => {
-    return propsContainerWidth || Constants.screenWidth;
-  }, [propsContainerWidth]);
-  const items = useMemo(() => {
-    return contextItems || propsItems;
-  }, [contextItems, propsItems]);
-
-  const itemsCount = useRef<number>(items ? _.size(items) : React.Children.count(children.current));
-
-  const {onItemLayout, itemsWidths, focusIndex} = focusItemsHelper({
-    scrollViewRef: tabBar,
-    itemsCount: itemsCount.current,
-    selectedIndex,
-    offsetType: centerSelected ? OffsetType.CENTER : OffsetType.DYNAMIC
-  });
-
-  const indicatorOffsets = useMemo((): number[] => {
-    let index = 0;
-    const offsets = [];
-    offsets.push(0);
-    while (index < itemsWidths.length - 1) {
-      ++index;
-      offsets[index] = offsets[index - 1] + itemsWidths[index - 1];
-    }
-
-    return offsets;
-  }, [itemsWidths]);
-
-  const _renderTabBarItems = useMemo((): ReactNode => {
-    return _.map(items, (item, index) => {
-      return (
-        <TabBarItem
-          labelColor={labelColor}
-          selectedLabelColor={selectedLabelColor}
-          labelStyle={labelStyle}
-          selectedLabelStyle={selectedLabelStyle}
-          uppercase={uppercase}
-          iconColor={iconColor}
-          selectedIconColor={selectedIconColor}
-          activeBackgroundColor={activeBackgroundColor}
-          key={item.label}
-          // width={_itemsWidths.current[index]}
-          {...item}
-          {...context}
-          index={index}
-          state={itemStates[index]}
-          onLayout={onItemLayout}
-        />
-      );
-    });
-  }, [
-    labelColor,
-    selectedLabelColor,
-    labelStyle,
-    selectedLabelStyle,
-    uppercase,
-    iconColor,
-    selectedIconColor,
-    activeBackgroundColor,
-    itemStates,
-    centerSelected,
-    onItemLayout
-  ]);
-
-  // TODO: Remove once props.children is deprecated
-  const _renderTabBarItemsFromChildren = useMemo((): ReactNode | null => {
-    return !children.current
-      ? null
-      : React.Children.map(children.current, (child: Partial<ChildProps>, index: number) => {
-        // @ts-ignore TODO: typescript - not sure if this can be easily solved
-        return React.cloneElement(child, {
-          labelColor,
-          selectedLabelColor,
-          labelStyle,
-          selectedLabelStyle,
-          uppercase,
-          iconColor,
-          selectedIconColor,
-          activeBackgroundColor,
-          ...child.props,
-          ...context,
-          index,
-          state: itemStates[index],
-          onLayout: centerSelected ? onItemLayout : undefined
-        });
-      });
-  }, [
-    labelColor,
-    selectedLabelColor,
-    labelStyle,
-    selectedLabelStyle,
-    uppercase,
-    iconColor,
-    selectedIconColor,
-    activeBackgroundColor,
-    itemStates,
-    centerSelected,
-    onItemLayout
-  ]);
-
-  const renderTabBarItems = useMemo(() => {
-    return _.isEmpty(itemStates) ? null : items ? _renderTabBarItems : _renderTabBarItemsFromChildren;
-  }, [itemStates, items, _renderTabBarItems, _renderTabBarItemsFromChildren]);
-
-  const _indicatorWidth = new Value(0); // TODO: typescript?
-  const _indicatorOffset = new Value(0); // TODO: typescript?
-
-  const _indicatorTransitionStyle = {
-    // StyleProp<ViewStyle> TODO:
-    width: _indicatorWidth,
-    left: _indicatorOffset
-  };
-
-  const renderSelectedIndicator =
-    itemsWidths && itemsWidths.length > 0 ? (
-      <Reanimated.View style={[styles.selectedIndicator, indicatorStyle, _indicatorTransitionStyle]}/>
-    ) : undefined;
-
-  const renderCodeBlock = _.memoize(() => {
-    const nodes: any[] = [];
-
-    nodes.push(set(_indicatorOffset,
-      interpolate(currentPage, {
-        inputRange: indicatorOffsets.map((_v, i) => i),
-        outputRange: indicatorOffsets
-      })));
-    nodes.push(set(_indicatorWidth,
-=======
 
   useEffect(() => {
     if (propsChildren) {
@@ -521,55 +361,10 @@
     const nodes: any[] = [];
 
     nodes.push(set(_indicatorOffset,
->>>>>>> 92def0ca
       interpolate(currentPage, {
         inputRange: itemsWidths.map((_v, i) => i),
         outputRange: itemsWidths.map(v => v - 2 * INDICATOR_INSET)
       })));
-<<<<<<< HEAD
-
-    nodes.push(Reanimated.onChange(targetPage, Reanimated.call([targetPage], focusIndex as any)));
-
-    const temp = <Code>{() => block(nodes)}</Code>;
-    return temp;
-  });
-
-  const shadowStyle = useMemo(() => {
-    return enableShadow ? propsShadowStyle || styles.containerShadow : undefined;
-  }, [enableShadow, propsShadowStyle]);
-
-  const _containerStyle = useMemo(() => {
-    return [styles.container, shadowStyle, {width: containerWidth}, containerStyle];
-  }, [shadowStyle, containerWidth, containerStyle]);
-
-  const indicatorContainerStyle = useMemo(() => {
-    return [styles.tabBar, !_.isUndefined(height) && {height}, {backgroundColor}];
-  }, [height, backgroundColor]);
-
-  const scrollViewContainerStyle = useMemo(() => {
-    return {minWidth: containerWidth};
-  }, [containerWidth]);
-
-  return (
-    <View style={_containerStyle}>
-      <FadedScrollView
-        /**
-         // @ts-ignore TODO: typescript */
-        ref={tabBar}
-        horizontal
-        contentContainerStyle={scrollViewContainerStyle}
-        scrollEnabled // TODO:
-        testID={testID}
-      >
-        <View style={indicatorContainerStyle}>{renderTabBarItems}</View>
-        {renderSelectedIndicator}
-      </FadedScrollView>
-      {_.size(itemsWidths) > 1 && renderCodeBlock()}
-    </View>
-  );
-};
-
-=======
     nodes.push(set(_indicatorWidth,
       interpolate(currentPage, {inputRange: itemsWidths.map((_v, i) => i), outputRange: itemsWidths})));
 
@@ -607,7 +402,6 @@
   );
 };
 
->>>>>>> 92def0ca
 TabBar.displayName = 'TabController.TabBar';
 TabBar.defaultProps = {
   labelStyle: DEFAULT_LABEL_STYLE,

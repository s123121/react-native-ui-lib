--- conflicted
+++ resolved
@@ -394,12 +394,8 @@
     left: 0,
     width: 70,
     height: 2,
-<<<<<<< HEAD
     marginHorizontal: INDICATOR_INSET,
-    backgroundColor: Colors.blue30
-=======
     backgroundColor: Colors.primary
->>>>>>> 465fa767
   },
   containerShadow: {
     ...Platform.select({

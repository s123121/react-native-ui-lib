--- conflicted
+++ resolved
@@ -259,11 +259,7 @@
             return this.renderItem(item, index);
           })}
 
-<<<<<<< HEAD
-          {collapsed &&
-=======
           {collapsed && (
->>>>>>> e57b534f
             <TouchableOpacity
               onPress={this.open}
               activeOpacity={1}

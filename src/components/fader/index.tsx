import _ from 'lodash';
import React, {useCallback} from 'react';
import {StyleSheet} from 'react-native';
import View from '../view';
import Image, {ImageProps} from '../image';

export enum FaderPosition {
  /**
   * @deprecated please use START instead
   */
  LEFT = 'LEFT',
  START = 'START',
  /**
   * @deprecated please use END instead
   */
  RIGHT = 'RIGHT',
  END = 'END',
  TOP = 'TOP',
  BOTTOM = 'BOTTOM'
}

export type FaderProps = Pick<ImageProps, 'supportRTL'> & {
  /**
   * Whether the fader is visible (default is true)
   */
  visible?: boolean;
  /**
   * The position of the fader (the image is different), defaults to Fader.position.END
   */
  position?: FaderPosition;
  /**
   * Set to change from the default size (50) of the fade view.
   */
  size?: number;
  /**
   * Change the default (white) tint color of the fade view.
   */
  tintColor?: string;
};

const DEFAULT_FADE_SIZE = 50;

function Fader(props: FaderProps) {
  const getFadeSize = useCallback(() => {
    return props.size || DEFAULT_FADE_SIZE;
  }, [props.size]);

  const fadeSize = getFadeSize();
  const getStyles = useCallback(() => {
    const position = props.position || FaderPosition.END;
    let containerStyle, imageStyle, imageSource;
    switch (position) {
      case FaderPosition.LEFT:
      case FaderPosition.START:
        containerStyle = {...staticStyles.containerLeft, width: fadeSize};
        imageStyle = {height: '100%', width: fadeSize};
        imageSource = require('./gradientLeft.png');
        break;
      case FaderPosition.RIGHT:
      case FaderPosition.END:
        containerStyle = {...staticStyles.containerRight, width: fadeSize};
        imageStyle = {height: '100%', width: fadeSize};
        imageSource = require('./gradientRight.png');
        break;
      case FaderPosition.TOP:
        containerStyle = {...staticStyles.containerTop, height: fadeSize};
        imageStyle = {height: fadeSize, width: '100%'};
        imageSource = require('./gradientTop.png');
        break;
      case FaderPosition.BOTTOM:
        containerStyle = {
          ...staticStyles.containerBottom,
          height: fadeSize
        };
        imageStyle = {height: fadeSize, width: '100%'};
        imageSource = require('./gradientBottom.png');
        break;
    }

    return {
      containerStyle,
      imageStyle,
      imageSource
    };
  }, [fadeSize, props.position]);

  const styles = getStyles();

  return (
    <View pointerEvents={'none'} style={styles.containerStyle}>
      {(props.visible || _.isUndefined(props.visible)) && (
        <Image
<<<<<<< HEAD
          supportRTL={props.supportRTL}
=======
          supportRTL
>>>>>>> 92def0ca
          source={styles.imageSource}
          tintColor={props.tintColor}
          style={styles.imageStyle}
          resizeMode={'stretch'}
        />
      )}
    </View>
  );
}

Fader.displayName = 'Fader';
Fader.position = FaderPosition;

export default Fader;

const staticStyles = StyleSheet.create({
  containerTop: {
    position: 'absolute',
    top: 0,
    width: '100%'
  },
  containerBottom: {
    position: 'absolute',
    bottom: 0,
    width: '100%'
  },
  containerLeft: {
    position: 'absolute',
    left: 0,
    height: '100%'
  },
  containerRight: {
    position: 'absolute',
    right: 0,
    height: '100%'
  }
});<|MERGE_RESOLUTION|>--- conflicted
+++ resolved
@@ -90,11 +90,7 @@
     <View pointerEvents={'none'} style={styles.containerStyle}>
       {(props.visible || _.isUndefined(props.visible)) && (
         <Image
-<<<<<<< HEAD
-          supportRTL={props.supportRTL}
-=======
           supportRTL
->>>>>>> 92def0ca
           source={styles.imageSource}
           tintColor={props.tintColor}
           style={styles.imageStyle}

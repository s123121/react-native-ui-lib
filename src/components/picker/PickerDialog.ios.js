--- conflicted
+++ resolved
@@ -56,11 +56,7 @@
     // TODO: should be taken from dialogProps but there's an issue with "babel-plugin-typescript-to-proptypes" plugin
     const {panDirection} = this.props;
     return (
-<<<<<<< HEAD
-      <Dialog {...dialogProps} height={250} width="100%" bottom animationConfig={{duration: 300}}>
-=======
       <Dialog {...dialogProps} height={250} width="100%" migrate bottom animationConfig={{duration: 300}} panDirection={panDirection}>
->>>>>>> e57b534f
         <View flex bg-white>
           {this.renderHeader()}
           <View centerV flex>

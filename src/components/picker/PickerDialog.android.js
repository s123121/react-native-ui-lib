import React from 'react';
import {StyleSheet, Text as RNText} from 'react-native';
import PropTypes from 'prop-types';
import _ from 'lodash';

import {BaseComponent} from '../../commons';
import {extractComponentProps} from '../../commons/modifiers';
import Dialog from '../dialog';
import View from '../view';
import Text from '../text';
import {Colors, BorderRadiuses} from '../../style';
import {WheelPicker} from '../../nativeComponents';

class PickerDialog extends BaseComponent {
  static displayName = 'IGNORE';
  static propTypes = {
    selectedValue: PropTypes.oneOfType([PropTypes.number, PropTypes.string]),
    onValueChange: PropTypes.func,
    onDone: PropTypes.func,
    onCancel: PropTypes.func,
    children: PropTypes.array,
    /**
     * Pass props for the WheelPicker (Android only)
     */
    wheelPickerProps: PropTypes.shape(WheelPicker.propTypes),
    /**
     * select label style
     */
    selectLabelStyle: RNText.propTypes.style,
    /**
     * cancel label style
     */
    cancelLabelStyle: RNText.propTypes.style
  };

  state = {};

  renderHeader() {
    const {topBarProps} = this.props;
    const title = _.get(topBarProps, 'title');
    const titleStyle = _.get(topBarProps, 'titleStyle');

    if (title) {
      return (
        <View style={styles.header}>
          <Text text60 grey10 style={titleStyle}>
            {title}
          </Text>
        </View>
      );
    }
  }

  renderFooter() {
    const {onDone, onCancel, topBarProps, selectLabelStyle, cancelLabelStyle} = this.props;
    const doneLabel = _.get(topBarProps, 'doneLabel', 'OK');
    const cancelLabel = _.get(topBarProps, 'cancelLabel', 'CANCEL');

    return (
      <View style={styles.footer}>
        <Text text80 blue30 onPress={onCancel} accessibilityRole={onCancel ? 'button' : undefined} style={cancelLabelStyle}>
          {cancelLabel}
        </Text>
        <Text text80 blue30 marginL-15 onPress={onDone} accessibilityRole={onDone ? 'button' : undefined} style={selectLabelStyle}>
          {doneLabel}
        </Text>
      </View>
    );
  }

  renderPicker() {
    const {children, onValueChange, selectedValue, renderNativePicker, wheelPickerProps} = this.props;
    if (_.isFunction(renderNativePicker)) {
      return renderNativePicker(this.props);
    }
    return (
      <WheelPicker onValueChange={onValueChange} selectedValue={selectedValue} {...wheelPickerProps}>
        {children}
      </WheelPicker>
    );
  }

  render() {
    const dialogProps = extractComponentProps(Dialog, this.props);
    // TODO: should be taken from dialogProps but there's an issue with "babel-plugin-typescript-to-proptypes" plugin
    const {panDirection} = this.props;
    return (
<<<<<<< HEAD
      <Dialog {...dialogProps} height="50%" width="77%">
=======
      <Dialog {...dialogProps} migrate height="50%" width="77%" panDirection={panDirection}>
>>>>>>> e57b534f
        <View style={styles.dialog}>
          {this.renderHeader()}
          <View flex center paddingH-24>
            {this.renderPicker()}
          </View>
          {this.renderFooter()}
        </View>
      </Dialog>
    );
  }
}

const styles = StyleSheet.create({
  dialog: {
    flex: 1,
    backgroundColor: Colors.white,
    overflow: 'hidden',
    borderRadius: BorderRadiuses.br10,
    paddingHorizontal: 24
  },
  header: {
    paddingTop: 21
  },
  footer: {
    height: 52,
    flexDirection: 'row',
    justifyContent: 'flex-end',
    alignItems: 'center'
  }
});

export default PickerDialog;<|MERGE_RESOLUTION|>--- conflicted
+++ resolved
@@ -85,11 +85,7 @@
     // TODO: should be taken from dialogProps but there's an issue with "babel-plugin-typescript-to-proptypes" plugin
     const {panDirection} = this.props;
     return (
-<<<<<<< HEAD
-      <Dialog {...dialogProps} height="50%" width="77%">
-=======
       <Dialog {...dialogProps} migrate height="50%" width="77%" panDirection={panDirection}>
->>>>>>> e57b534f
         <View style={styles.dialog}>
           {this.renderHeader()}
           <View flex center paddingH-24>

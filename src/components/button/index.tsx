import _ from 'lodash';
import React, {PureComponent} from 'react';
import {Platform, StyleSheet, LayoutAnimation, LayoutChangeEvent, ImageStyle} from 'react-native';
import {asBaseComponent, forwardRef} from '../../commons/new';
import {Constants} from '../../helpers';
import {Colors, Typography, BorderRadiuses} from '../../style';
import {extractColorValue, extractTypographyValue} from '../../commons/modifiers';
import TouchableOpacity from '../touchableOpacity';
import Text from '../text';
import Image from '../image';

import {ButtonSize, ButtonAnimationDirection, ButtonProps, ButtonPropTypes, ButtonState, Props, DEFAULT_PROPS} from './ButtonTypes';
export {ButtonSize, ButtonAnimationDirection, ButtonProps, ButtonPropTypes};

import {PADDINGS, HORIZONTAL_PADDINGS, MIN_WIDTH, DEFAULT_SIZE, DISABLED_COLOR} from './ButtonConstants';

<<<<<<< HEAD
export type ButtonProps = TouchableOpacityProps &
  TypographyModifiers &
  ColorsModifiers &
  BackgroundColorModifier &
  MarginModifiers & {
    /**
     * Text to show inside the button
     */
    label?: string;
    /**
     * The Button text color (inherited from Text component)
     */
    color?: string;
    /**
     * Icon image source or a callback function that returns a source
     */
    iconSource?: object | number | Function;
    /**
     * Icon image style
     */
    iconStyle?: StyleProp<ImageStyle>;
    /**
     * Should the icon be right to the label
     */
    iconOnRight?: boolean;
    /**
     * whether the icon should flip horizontally on RTL locals
     */
    supportRTL?: boolean;
    /**
     * Color of the button background
     */
    backgroundColor?: string;
    /**
     * Color of the disabled button background
     */
    disabledBackgroundColor?: string;
    /**
     * Size of the button [large, medium, small, xSmall]
     */
    size?: ButtonSize;
    /**
     * Custom border radius.
     */
    borderRadius?: number;
    /**
     * Actions handler
     */
    onPress?: (props: any) => void;
    /**
     * Disable interactions for the component
     */
    disabled?: boolean;
    /**
     * Button will have outline style
     */
    outline?: boolean;
    /**
     * The outline color
     */
    outlineColor?: string;
    /**
     * The outline width
     */
    outlineWidth?: number;
    /**
     * Button will look like a link
     */
    link?: boolean;
    /**
     * label color for when it's displayed as link
     */
    linkColor?: string;
    /**
     * Additional styles for label text
     */
    labelStyle?: StyleProp<TextStyle>;
    /**
     * Props that will be passed to the button's Text label.
     */
    labelProps?: TextProps;
    /**
     * should the button act as a coast to coast button (no border radius)
     */
    fullWidth?: boolean;
    /**
     * should the button be a round button
     */
    round?: boolean;
    /**
     * Control shadow visibility (iOS-only)
     */
    enableShadow?: boolean;
    /**
     * avoid inner button padding
     */
    avoidInnerPadding?: boolean;
    /**
     * avoid minimum width constraints
     */
    avoidMinWidth?: boolean;
    /**
     * callback for getting activeBackgroundColor (e.g. (calculatedBackgroundColor, prop) => {...})
     * better set using ThemeManager
     */
    getActiveBackgroundColor?: (backgroundColor: string, props: any) => string;
    /**
     * should animate layout change
     * Note?: For Android you must set 'setLayoutAnimationEnabledExperimental(true)' via RN's 'UIManager'
     */
    animateLayout?: boolean;
    /**
     * the direction of the animation ('left' and 'right' will effect the button's own alignment)
     */
    animateTo?: ButtonAnimationDirection;
  };
export type ButtonPropTypes = ButtonProps; //TODO: remove after ComponentPropTypes deprecation;

export type ButtonState = {
  size?: number;
  borderRadius?: number;
  isLandscape?: boolean;
};

const PADDINGS = {
  XSMALL: 3,
  SMALL: 4.5,
  MEDIUM: 6.5,
  LARGE: 9.5
};
const HORIZONTAL_PADDINGS = {
  XSMALL: 11,
  SMALL: 14,
  MEDIUM: 16,
  LARGE: 20
};
const MIN_WIDTH = {
  XSMALL: 66,
  SMALL: 70,
  MEDIUM: 77,
  LARGE: 90
};
const DEFAULT_SIZE = ButtonSize.large;
const DISABLED_COLOR = Colors.grey60;

type Props = ButtonProps & BaseComponentInjectedProps & ForwardRefInjectedProps;

/**
 * @description: Basic button component
 * @extends: TouchableOpacity
 * @extendslink: docs/TouchableOpacity
 * @modifiers: margin, background
 * @gif: https://media.giphy.com/media/xULW8j5WzsuPytqklq/giphy.gif
 * @example: https://github.com/wix/react-native-ui-lib/blob/master/demo/src/screens/componentScreens/ButtonsScreen.tsx
 */
=======
>>>>>>> db258d5f
class Button extends PureComponent<Props, ButtonState> {
  static displayName = 'Button';

  static defaultProps = DEFAULT_PROPS;

  static sizes = ButtonSize;

  static animationDirection = ButtonAnimationDirection;

  // This redundant constructor for some reason fix tests :/
  // eslint-disable-next-line
  constructor(props: Props) {
    super(props);
  }

  state = {
    size: undefined
  };
  styles = createStyles();

  componentDidUpdate(prevProps: Props) {
    if (this.props.animateLayout && !_.isEqual(prevProps, this.props)) {
      LayoutAnimation.configureNext(LayoutAnimation.Presets.easeInEaseOut);
    }
  }

  componentDidMount() {
    Constants.addDimensionsEventListener(this.onOrientationChanged);
  }

  componentWillUnmount() {
    Constants.removeDimensionsEventListener(this.onOrientationChanged);
  }

  onOrientationChanged = () => {
    if (Constants.isTablet && this.props.fullWidth) {
      // only to trigger re-render
      this.setState({isLandscape: Constants.isLandscape});
    }
  };

  // This method will be called more than once in case of layout change!
  onLayout = (event: LayoutChangeEvent) => {
    const height = event.nativeEvent.layout.height;

    if (this.props.round) {
      const width = event.nativeEvent.layout.width;
      const size = height >= width ? height : width;
      this.setState({size});
    }

    if (Constants.isAndroid && Platform.Version <= 17) {
      this.setState({borderRadius: height / 2});
    }
  };

  get isOutline() {
    const {outline, outlineColor} = this.props;
    return Boolean(outline || outlineColor);
  }

  get isFilled() {
    const {link} = this.props;
    return !this.isOutline && !link;
  }

  get isIconButton() {
    const {iconSource, label} = this.props;
    return iconSource && !label;
  }

  getBackgroundColor() {
    const {backgroundColor: themeBackgroundColor, modifiers} = this.props;
    const {disabled, outline, link, disabledBackgroundColor, backgroundColor: propsBackgroundColor} = this.props;
    const {backgroundColor: stateBackgroundColor} = modifiers;

    if (!outline && !link) {
      if (disabled) {
        return disabledBackgroundColor || DISABLED_COLOR;
      }

      return propsBackgroundColor || stateBackgroundColor || themeBackgroundColor || Colors.primary;
    }
    return 'transparent';
  }

  getActiveBackgroundColor() {
    const {getActiveBackgroundColor} = this.props;

    if (getActiveBackgroundColor) {
      return getActiveBackgroundColor(this.getBackgroundColor(), this.props);
    }
  }

  getLabelColor() {
    const {link, linkColor, outline, outlineColor, disabled, color: propsColor} = this.props;

    let color: string | undefined = Colors.white;
    if (link) {
      color = linkColor || Colors.primary;
    } else if (outline) {
      color = outlineColor || Colors.primary;
    } else if (this.isIconButton) {
      color = undefined; // Colors.grey10;
    }

    if (disabled && (link || outline)) {
      return DISABLED_COLOR;
    }

    color = propsColor || extractColorValue(this.props) || color;
    return color;
  }

  getLabelSizeStyle() {
    const size = this.props.size || DEFAULT_SIZE;

    const LABEL_STYLE_BY_SIZE: Dictionary<object> = {};
    LABEL_STYLE_BY_SIZE[Button.sizes.xSmall] = {...Typography.text80};
    LABEL_STYLE_BY_SIZE[Button.sizes.small] = {...Typography.text80};
    LABEL_STYLE_BY_SIZE[Button.sizes.medium] = {...Typography.text80};
    LABEL_STYLE_BY_SIZE[Button.sizes.large] = {};

    const labelSizeStyle = LABEL_STYLE_BY_SIZE[size];
    return labelSizeStyle;
  }

  getContainerSizeStyle() {
    const {outline, link, avoidMinWidth, avoidInnerPadding, round} = this.props;
    const size = this.props.size || DEFAULT_SIZE;
    const outlineWidth = this.props.outlineWidth || 1;

    const CONTAINER_STYLE_BY_SIZE: Dictionary<any> = {};
    CONTAINER_STYLE_BY_SIZE[Button.sizes.xSmall] = round
      ? {height: this.state.size, width: this.state.size, padding: PADDINGS.XSMALL}
      : {
        paddingVertical: PADDINGS.XSMALL,
        paddingHorizontal: HORIZONTAL_PADDINGS.XSMALL,
        minWidth: MIN_WIDTH.XSMALL
      };
    CONTAINER_STYLE_BY_SIZE[Button.sizes.small] = round
      ? {height: this.state.size, width: this.state.size, padding: PADDINGS.SMALL}
      : {
        paddingVertical: PADDINGS.SMALL,
        paddingHorizontal: HORIZONTAL_PADDINGS.SMALL,
        minWidth: MIN_WIDTH.SMALL
      };
    CONTAINER_STYLE_BY_SIZE[Button.sizes.medium] = round
      ? {height: this.state.size, width: this.state.size, padding: PADDINGS.MEDIUM}
      : {
        paddingVertical: PADDINGS.MEDIUM,
        paddingHorizontal: HORIZONTAL_PADDINGS.MEDIUM,
        minWidth: MIN_WIDTH.MEDIUM
      };
    CONTAINER_STYLE_BY_SIZE[Button.sizes.large] = round
      ? {height: this.state.size, width: this.state.size, padding: PADDINGS.LARGE}
      : {
        paddingVertical: PADDINGS.LARGE,
        paddingHorizontal: HORIZONTAL_PADDINGS.LARGE,
        minWidth: MIN_WIDTH.LARGE
      };

    if (outline) {
      _.forEach(CONTAINER_STYLE_BY_SIZE, style => {
        if (round) {
          style.padding -= outlineWidth; // eslint-disable-line
        } else {
          style.paddingVertical -= outlineWidth; // eslint-disable-line
          style.paddingHorizontal -= outlineWidth; // eslint-disable-line
        }
      });
    }

    const containerSizeStyle = CONTAINER_STYLE_BY_SIZE[size];

    if (link || (this.isIconButton && !round)) {
      containerSizeStyle.paddingVertical = undefined;
      containerSizeStyle.paddingHorizontal = undefined;
      containerSizeStyle.minWidth = undefined;
    }

    if (avoidMinWidth) {
      containerSizeStyle.minWidth = undefined;
    }

    if (avoidInnerPadding) {
      containerSizeStyle.paddingVertical = undefined;
      containerSizeStyle.paddingHorizontal = undefined;
    }

    return containerSizeStyle;
  }

  getOutlineStyle() {
    const {outline, outlineColor, outlineWidth, link, disabled} = this.props;

    let outlineStyle;
    if ((outline || outlineColor) && !link) {
      outlineStyle = {
        borderWidth: outlineWidth || 1,
        borderColor: outlineColor || Colors.primary
      };

      if (disabled) {
        outlineStyle.borderColor = Colors.grey70;
      }
    }
    return outlineStyle;
  }

  getBorderRadiusStyle() {
    const {link, fullWidth, borderRadius: borderRadiusFromProps, modifiers} = this.props;

    if (link || fullWidth || borderRadiusFromProps === 0) {
      return {borderRadius: 0};
    }

    const {borderRadius: borderRadiusFromState} = modifiers;
    const borderRadius = borderRadiusFromProps || borderRadiusFromState || BorderRadiuses.br100;
    return {borderRadius};
  }

  getShadowStyle() {
    const backgroundColor = this.getBackgroundColor();
    const {enableShadow} = this.props;

    if (enableShadow) {
      return [this.styles.shadowStyle, backgroundColor && {shadowColor: backgroundColor}];
    }
  }

  getIconStyle() {
    const {disabled, iconStyle: propsIconStyle, iconOnRight} = this.props;
    const size = this.props.size || DEFAULT_SIZE;
    const iconStyle: ImageStyle = {
      tintColor: this.getLabelColor()
    };
    const marginSide = [Button.sizes.large, Button.sizes.medium].includes(size) ? 8 : 4;

    if (!this.isIconButton) {
      if (iconOnRight) {
        iconStyle.marginLeft = marginSide;
      } else {
        iconStyle.marginRight = marginSide;
      }
    }

    if (disabled && !this.isFilled) {
      iconStyle.tintColor = Colors.grey60;
    }

    return [iconStyle, propsIconStyle];
  }

  getAnimationDirectionStyle() {
    const {animateTo} = this.props;

    let style;
    switch (animateTo) {
      case 'left':
        style = {alignSelf: 'flex-start'};
        break;
      case 'right':
        style = {alignSelf: 'flex-end'};
        break;
      default:
        // 'center' is the default
        break;
    }
    return style;
  }

  renderIcon() {
    const {iconSource, supportRTL} = this.props;

    if (iconSource) {
      const iconStyle = this.getIconStyle();

      if (typeof iconSource === 'function') {
        return iconSource(iconStyle);
      } else {
        return <Image source={iconSource} supportRTL={supportRTL} style={iconStyle}/>;
      }
    }
    return null;
  }

  renderLabel() {
    const {label, labelStyle, labelProps} = this.props;
    const typography = extractTypographyValue(this.props);
    const color = this.getLabelColor();
    const labelSizeStyle = this.getLabelSizeStyle();

    if (label) {
      return (
        <Text
          style={[this.styles.text, !!color && {color}, labelSizeStyle, {...typography}, labelStyle]}
          numberOfLines={1}
          {...labelProps}
        >
          {label}
        </Text>
      );
    }
    return null;
  }

  render() {
    const {onPress, disabled, link, style, testID, animateLayout, modifiers, forwardedRef, ...others} = this.props;
    const shadowStyle = this.getShadowStyle();
    const {margins} = modifiers;
    const backgroundColor = this.getBackgroundColor();
    const outlineStyle = this.getOutlineStyle();
    const containerSizeStyle = this.getContainerSizeStyle();
    const borderRadiusStyle = this.getBorderRadiusStyle();

    return (
      <TouchableOpacity
        row
        centerV
        style={[
          this.styles.container,
          animateLayout && this.getAnimationDirectionStyle(),
          containerSizeStyle,
          link && this.styles.innerContainerLink,
          shadowStyle,
          margins,
          backgroundColor && {backgroundColor},
          borderRadiusStyle,
          outlineStyle,
          style
        ]}
        activeOpacity={0.6}
        activeBackgroundColor={this.getActiveBackgroundColor()}
        onLayout={this.onLayout}
        onPress={onPress}
        disabled={disabled}
        testID={testID}
        {...others}
        ref={forwardedRef}
      >
        {this.props.children}
        {this.props.iconOnRight ? this.renderLabel() : this.renderIcon()}
        {this.props.iconOnRight ? this.renderIcon() : this.renderLabel()}
      </TouchableOpacity>
    );
  }
}

function createStyles() {
  return StyleSheet.create({
    container: {
      backgroundColor: 'transparent',
      justifyContent: 'center',
      alignItems: 'center'
    },
    containerDisabled: {
      backgroundColor: Colors.grey60
    },
    innerContainerLink: {
      minWidth: undefined,
      paddingHorizontal: undefined,
      paddingVertical: undefined,
      borderRadius: BorderRadiuses.br0,
      backgroundColor: undefined
    },
    shadowStyle: {
      shadowColor: Colors.blue10,
      shadowOffset: {height: 5, width: 0},
      shadowOpacity: 0.35,
      shadowRadius: 9.5,
      elevation: 2
    },
    text: {
      backgroundColor: 'transparent',
      flex: 0,
      flexDirection: 'row',
      ...Typography.text70
    }
  });
}

export {Button}; // For tests

export default asBaseComponent<ButtonProps, typeof Button>(forwardRef<Props>(Button));<|MERGE_RESOLUTION|>--- conflicted
+++ resolved
@@ -14,164 +14,6 @@
 
 import {PADDINGS, HORIZONTAL_PADDINGS, MIN_WIDTH, DEFAULT_SIZE, DISABLED_COLOR} from './ButtonConstants';
 
-<<<<<<< HEAD
-export type ButtonProps = TouchableOpacityProps &
-  TypographyModifiers &
-  ColorsModifiers &
-  BackgroundColorModifier &
-  MarginModifiers & {
-    /**
-     * Text to show inside the button
-     */
-    label?: string;
-    /**
-     * The Button text color (inherited from Text component)
-     */
-    color?: string;
-    /**
-     * Icon image source or a callback function that returns a source
-     */
-    iconSource?: object | number | Function;
-    /**
-     * Icon image style
-     */
-    iconStyle?: StyleProp<ImageStyle>;
-    /**
-     * Should the icon be right to the label
-     */
-    iconOnRight?: boolean;
-    /**
-     * whether the icon should flip horizontally on RTL locals
-     */
-    supportRTL?: boolean;
-    /**
-     * Color of the button background
-     */
-    backgroundColor?: string;
-    /**
-     * Color of the disabled button background
-     */
-    disabledBackgroundColor?: string;
-    /**
-     * Size of the button [large, medium, small, xSmall]
-     */
-    size?: ButtonSize;
-    /**
-     * Custom border radius.
-     */
-    borderRadius?: number;
-    /**
-     * Actions handler
-     */
-    onPress?: (props: any) => void;
-    /**
-     * Disable interactions for the component
-     */
-    disabled?: boolean;
-    /**
-     * Button will have outline style
-     */
-    outline?: boolean;
-    /**
-     * The outline color
-     */
-    outlineColor?: string;
-    /**
-     * The outline width
-     */
-    outlineWidth?: number;
-    /**
-     * Button will look like a link
-     */
-    link?: boolean;
-    /**
-     * label color for when it's displayed as link
-     */
-    linkColor?: string;
-    /**
-     * Additional styles for label text
-     */
-    labelStyle?: StyleProp<TextStyle>;
-    /**
-     * Props that will be passed to the button's Text label.
-     */
-    labelProps?: TextProps;
-    /**
-     * should the button act as a coast to coast button (no border radius)
-     */
-    fullWidth?: boolean;
-    /**
-     * should the button be a round button
-     */
-    round?: boolean;
-    /**
-     * Control shadow visibility (iOS-only)
-     */
-    enableShadow?: boolean;
-    /**
-     * avoid inner button padding
-     */
-    avoidInnerPadding?: boolean;
-    /**
-     * avoid minimum width constraints
-     */
-    avoidMinWidth?: boolean;
-    /**
-     * callback for getting activeBackgroundColor (e.g. (calculatedBackgroundColor, prop) => {...})
-     * better set using ThemeManager
-     */
-    getActiveBackgroundColor?: (backgroundColor: string, props: any) => string;
-    /**
-     * should animate layout change
-     * Note?: For Android you must set 'setLayoutAnimationEnabledExperimental(true)' via RN's 'UIManager'
-     */
-    animateLayout?: boolean;
-    /**
-     * the direction of the animation ('left' and 'right' will effect the button's own alignment)
-     */
-    animateTo?: ButtonAnimationDirection;
-  };
-export type ButtonPropTypes = ButtonProps; //TODO: remove after ComponentPropTypes deprecation;
-
-export type ButtonState = {
-  size?: number;
-  borderRadius?: number;
-  isLandscape?: boolean;
-};
-
-const PADDINGS = {
-  XSMALL: 3,
-  SMALL: 4.5,
-  MEDIUM: 6.5,
-  LARGE: 9.5
-};
-const HORIZONTAL_PADDINGS = {
-  XSMALL: 11,
-  SMALL: 14,
-  MEDIUM: 16,
-  LARGE: 20
-};
-const MIN_WIDTH = {
-  XSMALL: 66,
-  SMALL: 70,
-  MEDIUM: 77,
-  LARGE: 90
-};
-const DEFAULT_SIZE = ButtonSize.large;
-const DISABLED_COLOR = Colors.grey60;
-
-type Props = ButtonProps & BaseComponentInjectedProps & ForwardRefInjectedProps;
-
-/**
- * @description: Basic button component
- * @extends: TouchableOpacity
- * @extendslink: docs/TouchableOpacity
- * @modifiers: margin, background
- * @gif: https://media.giphy.com/media/xULW8j5WzsuPytqklq/giphy.gif
- * @example: https://github.com/wix/react-native-ui-lib/blob/master/demo/src/screens/componentScreens/ButtonsScreen.tsx
- */
-=======
->>>>>>> db258d5f
 class Button extends PureComponent<Props, ButtonState> {
   static displayName = 'Button';
 

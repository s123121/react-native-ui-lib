--- conflicted
+++ resolved
@@ -187,20 +187,9 @@
     return _.get(this.props, 'badgeProps.backgroundColor');
   }
 
-<<<<<<< HEAD
-  getBadgeSize = () => {
-    const badgeSize = this.props?.badgeProps?.size ?? DEFAULT_BADGE_SIZE;
-
-    if (_.isString(badgeSize)) {
-      return BADGE_SIZES[badgeSize] || BADGE_SIZES[DEFAULT_BADGE_SIZE];
-    }
-    return badgeSize;
-  };
-=======
   getBadgeSize = (): number => {
     return _.get(this.props, 'badgeProps.size', DEFAULT_BADGE_SIZE);
   }
->>>>>>> 2aa6fad5
 
   getBadgePosition = (): object => {
     const {size, badgePosition} = this.props;

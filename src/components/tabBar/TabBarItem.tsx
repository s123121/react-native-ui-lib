import _ from 'lodash';
import React, {PureComponent} from 'react';
import {StyleSheet, Animated, Easing, LayoutChangeEvent, LayoutRectangle, StyleProp, ViewStyle, TextStyle} from 'react-native';
import {LogService} from '../../services';
import {Constants} from '../../helpers';
import {Colors, Typography, Spacings} from '../../style';
import {asBaseComponent} from '../../commons/new';
import View from '../view';
import TouchableOpacity from '../touchableOpacity';
import Text from '../text';
import Image from '../image';
import Badge, {BadgeProps} from '../badge';


const INDICATOR_HEIGHT = 2;
const INDICATOR_BG_COLOR = Colors.primary;
const HORIZONTAL_PADDING = Constants.isTablet ? Spacings.s7 : Spacings.s5;

export interface TabBarItemProps {
  /**
   * icon of the tab
   */
  icon?: number;
  /**
   * icon tint color
   */
  iconColor?: string;
  /**
   * icon selected tint color
   */
  iconSelectedColor?: string;
  /**
   * label of the tab
   */
  label?: string;
  /**
   * custom label style
   */
  labelStyle?: StyleProp<TextStyle>;
  /**
   * Badge component props to display next the item label
   */
  badge?: BadgeProps; //TODO: remove after deprecation
  badgeProps?: BadgeProps;
  /**
   * maximum number of lines the label can break
   */
  maxLines?: number;
  /**
   * custom selected tab label style
   */
  selectedLabelStyle?: StyleProp<TextStyle>;
  /**
   * whether the tab is selected or not
   */
  selected?: boolean;
  /**
   * whether the tab will have a divider on its right
   */
  showDivider?: boolean;
  /**
   * A fixed width for the item
   */
  width?: number;
  /**
   * tabBar's background color
   */
  backgroundColor?: string;
  /**
   * ignore of the tab
   */
  ignore?: boolean;
  /**
   * callback for when pressing a tab
   */
  onPress?: () => void;
  /**
   * whether to change the text to uppercase
   */
  uppercase?: boolean;
  /**
   * Apply background color on press for TouchableOpacity
   */
  activeBackgroundColor?: string;
  accessibilityLabel?: string;
  indicatorStyle?: StyleProp<ViewStyle>; // for inner use
  style?: ViewStyle;
  testID?: string;
}

interface State {
  indicatorOpacity: Animated.Value;
  selected?: boolean;
}

/**
 * @description: TabBar.Item, inner component of TabBar for configuring the tabs
 * @example: https://github.com/wix/react-native-ui-lib/blob/master/demo/src/screens/componentScreens/TabBarScreen.tsx
 * @extends: TouchableOpacity
 * @extendsLink: https://facebook.github.io/react-native/docs/touchableopacity
 */
class TabBarItem extends PureComponent<TabBarItemProps, State> {
  static displayName = 'TabBar.Item';

  static defaultProps: Partial<TabBarItemProps> = {
    maxLines: 1
  };

  layout?: LayoutRectangle;

  constructor(props: TabBarItemProps) {
    super(props);

    this.state = {
      indicatorOpacity: props.selected ? new Animated.Value(1) : new Animated.Value(0),
      selected: props.selected
    };

    if (!_.isEmpty(props.badge)) {
      LogService.deprecationWarn({component: 'TabBarItem', oldProp: 'badge', newProp: 'badgeProps'});
    }
  }

  componentDidUpdate(prevProps: TabBarItemProps) {
    if (prevProps.selected !== this.props.selected) {
      this.animate(this.props.selected);
    }
  }

  animate(newValue?: boolean) {
    Animated.timing(this.state.indicatorOpacity, {
      toValue: newValue ? 1 : 0,
      easing: Easing.ease,
      duration: 150,
      useNativeDriver: true
    }).start(this.onAnimateCompleted);
  }

  onAnimateCompleted = () => {
    this.setState({selected: this.props.selected});
  };

  getFlattenStyle(style: StyleProp<TextStyle>) {
    return StyleSheet.flatten(style);
  }

  getStylePropValue(flattenStyle: StyleProp<TextStyle>, propName: string) {
    let prop;
    if (flattenStyle) {
      const propObject: any = _.pick(flattenStyle, [propName]);
      prop = propObject[propName];
    }
    return prop;
  }

  getColorFromStyle(style: StyleProp<TextStyle>) {
    const flattenStyle = this.getFlattenStyle(style);
    return this.getStylePropValue(flattenStyle, 'color');
  }

  getLayout() {
    return this.layout;
  }

  onLayout = (event: LayoutChangeEvent) => {
    this.layout = event.nativeEvent.layout;
  };

  render() {
    const {indicatorOpacity, selected} = this.state;
    const {
      children,
      indicatorStyle,
      icon,
      iconColor,
      iconSelectedColor,
      label,
      labelStyle,
      badgeProps,
      badge,
      uppercase,
      maxLines,
      selectedLabelStyle,
      showDivider,
      width,
      onPress,
      activeBackgroundColor,
      backgroundColor,
      testID,
      accessibilityLabel,
      style
    } = this.props;

    const iconTint = iconColor || this.getColorFromStyle(labelStyle) || this.getColorFromStyle(styles.label);
    const iconSelectedTint =
      iconSelectedColor ||
      this.getColorFromStyle(selectedLabelStyle) ||
      this.getColorFromStyle(styles.selectedLabel);
    const badgeFinalProps = badgeProps || badge;
    const badgeSize = _.get(badgeFinalProps, 'size', 'small');

    return (
      <TouchableOpacity
        activeOpacity={1}
        onPress={onPress}
        style={[width ? {width} : {flex: 1}, style]}
        testID={testID}
        backgroundColor={backgroundColor}
        activeBackgroundColor={activeBackgroundColor}
        onLayout={this.onLayout}
        accessibilityState={selected ? {selected: true} : undefined}
        accessibilityRole={'tab'}
        accessibilityLabel={accessibilityLabel}
      >
        <View row flex center style={[showDivider && styles.divider, styles.contentContainer]}>
          {icon && (
            <Image
              style={!_.isEmpty(label) && styles.icon}
              source={icon}
              tintColor={selected ? iconSelectedTint : iconTint}
            />
          )}
          {!_.isEmpty(label) && (
            <Text
              numberOfLines={maxLines}
              uppercase={uppercase}
              style={[labelStyle || styles.label, selected && (selectedLabelStyle || styles.selectedLabel)]}
            >
              {label}
            </Text>
          )}
          {children}
          {!_.isNil(badgeFinalProps) && (
            <Badge
              backgroundColor={Colors.red30}
<<<<<<< HEAD
              size={16}
              {...badge}
              containerStyle={[this.styles.badge, badge.containerStyle]}
=======
              {...badgeFinalProps}
              size={badgeSize}
              containerStyle={[styles.badge, badgeFinalProps.containerStyle]}
>>>>>>> e57b534f
            />
          )}
        </View>
        <Animated.View style={[{opacity: indicatorOpacity}, styles.indicator, indicatorStyle]}/>
      </TouchableOpacity>
    );
  }
}

<<<<<<< HEAD
function createStyles() {
  return StyleSheet.create({
    label: {
      color: Colors.grey30,
      ...Typography.text80
    },
    selectedLabel: {
      color: Colors.blue30,
      ...Typography.text80,
      fontWeight: 'bold'
    },
    divider: {
      borderRightWidth: 1,
      borderRightColor: Colors.grey70,
      marginVertical: 14 // NOTE: will not cut long text at the top and bottom in iOS if TabBar not high enough
    },
    indicator: {
      backgroundColor: INDICATOR_BG_COLOR,
      height: INDICATOR_HEIGHT,
      marginHorizontal: INDICATOR_SPACINGS
    },
    badge: {
      marginLeft: 4
    }
  });
}
=======
export default asBaseComponent<TabBarItemProps>(TabBarItem);
>>>>>>> e57b534f


const styles = StyleSheet.create({
  contentContainer: {
    paddingHorizontal: HORIZONTAL_PADDING
  },
  label: {
    color: Colors.primary,
    ...Typography.text80
  },
  selectedLabel: {
    color: Colors.primary,
    ...Typography.text80,
    fontWeight: 'bold'
  },
  divider: {
    borderRightWidth: 1,
    borderRightColor: Colors.dark70,
    marginVertical: 14 // NOTE: will not cut long text at the top and bottom in iOS if TabBar not high enough
  },
  indicator: {
    backgroundColor: INDICATOR_BG_COLOR,
    height: INDICATOR_HEIGHT,
    marginHorizontal: HORIZONTAL_PADDING
  },
  badge: {
    marginLeft: Spacings.s1
  },
  icon: {
    marginRight: 6
  }
});<|MERGE_RESOLUTION|>--- conflicted
+++ resolved
@@ -233,15 +233,9 @@
           {!_.isNil(badgeFinalProps) && (
             <Badge
               backgroundColor={Colors.red30}
-<<<<<<< HEAD
-              size={16}
-              {...badge}
-              containerStyle={[this.styles.badge, badge.containerStyle]}
-=======
               {...badgeFinalProps}
               size={badgeSize}
               containerStyle={[styles.badge, badgeFinalProps.containerStyle]}
->>>>>>> e57b534f
             />
           )}
         </View>
@@ -251,36 +245,7 @@
   }
 }
 
-<<<<<<< HEAD
-function createStyles() {
-  return StyleSheet.create({
-    label: {
-      color: Colors.grey30,
-      ...Typography.text80
-    },
-    selectedLabel: {
-      color: Colors.blue30,
-      ...Typography.text80,
-      fontWeight: 'bold'
-    },
-    divider: {
-      borderRightWidth: 1,
-      borderRightColor: Colors.grey70,
-      marginVertical: 14 // NOTE: will not cut long text at the top and bottom in iOS if TabBar not high enough
-    },
-    indicator: {
-      backgroundColor: INDICATOR_BG_COLOR,
-      height: INDICATOR_HEIGHT,
-      marginHorizontal: INDICATOR_SPACINGS
-    },
-    badge: {
-      marginLeft: 4
-    }
-  });
-}
-=======
 export default asBaseComponent<TabBarItemProps>(TabBarItem);
->>>>>>> e57b534f
 
 
 const styles = StyleSheet.create({

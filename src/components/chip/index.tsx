import _ from 'lodash';
import React, {useCallback} from 'react';
import {StyleSheet, StyleProp, ViewStyle, ViewProps, ImageStyle, TextStyle, ImageSourcePropType} from 'react-native';
import Assets from '../../assets';
import {asBaseComponent} from '../../commons/new';
import {BorderRadiuses, Spacings} from '../../style';
<<<<<<< HEAD
// @ts-ignore
import Avatar, {AvatarPropTypes} from '../avatar';
// @ts-ignore
import Badge, {BadgeProps} from '../badge';
import Image from '../image';
=======
import Avatar, {AvatarProps} from '../avatar';
import Badge, {BadgeProps, BADGE_SIZES} from '../badge';
import Image, {ImageProps} from '../image';
>>>>>>> e57b534f
import Text from '../text';
import TouchableOpacity, {TouchableOpacityProps} from '../touchableOpacity';
import View from '../view';


<<<<<<< HEAD
export type ChipPropTypes = ViewProps & TouchableOpacityProps & {
=======
export type ChipProps = ViewProps & TouchableOpacityProps & {
>>>>>>> e57b534f
  //GENERAL
  /**
   * Chip's size. Number or a width and height object.
   */
  size?: number | {width: number, height: number};
  /**
   * On Chip press callback
   */
  onPress?: (props: any) => void;
  /**
   * Chip's background color
   */
  backgroundColor?: string;
  /**
   * The Chip borderRadius
   */
  borderRadius?: number;
  /**
   * Chip's container style
   */
  containerStyle?: StyleProp<ViewStyle>;
  /**
   * Uses size as minWidth and minHeight - default is true
   */
  useSizeAsMinimum?: boolean;
  /**
   * Disables all internal elements default spacings. Helps reach a custom design
   */
  resetSpacings?: boolean;
    /**
   * Used as testing identifier
   */
  testID?: string;

  //LABEL
  /**
   * Main Chip text
   */
  label?: string;
  /**
   * Label's style
   */
  labelStyle?: StyleProp<TextStyle>;

  //BADGE
  /**
   * Badge props object
   */
  badgeProps?: BadgeProps;

  //AVATAR
  /**
   * Avatar props object
   */
  avatarProps?: AvatarProps;

  //ICON GENERAL
  /**
   * Additional icon props
   */
  iconProps?: Omit<ImageProps, 'source'>;
  /**
   * Icon style
   */
  iconStyle?: StyleProp<ImageStyle>;

  //LEFT ICON
  /**
   * Left icon's source
   */
  iconSource?: ImageSourcePropType;

  //RIGHT ICON
  /**
   * Right icon's source
   */
  rightIconSource?: ImageSourcePropType;

  //DISMISS ('x' button)
  /**
   * Adds a dismiss button and serves as its callback
   */
  onDismiss?: (props: any) => void;
  /**
   * Dismiss color
   */
  dismissColor?: string;
  /**
   * Dismiss asset
   */
  dismissIcon?: ImageSourcePropType;
  /**
   * Dismiss style
   */
  dismissIconStyle?: StyleProp<ImageStyle>;
  /**
   * Dismiss container style
   */
  dismissContainerStyle?: StyleProp<ImageStyle>;
}
export type ChipPropTypes = ChipProps; //TODO: remove after ComponentPropTypes deprecation;

/**
 * @description: Chip component
 * @extends: TouchableOpacity
 * @extendslink: docs/TouchableOpacity
 * @example: https://github.com/wix/react-native-ui-lib/blob/master/demo/src/screens/componentScreens/ChipScreen.tsx
 */
const Chip = ({
  avatarProps,
  backgroundColor,
  badgeProps,
  borderRadius,
  containerStyle,
  onDismiss,
  dismissColor,
  dismissIcon,
  dismissIconStyle,
  dismissContainerStyle,
  iconProps,
  iconSource,
  iconStyle,
  rightIconSource,
  label,
  labelStyle,
  onPress,
  resetSpacings,
  size,
  useSizeAsMinimum,
  testID,
  ...others
}: ChipProps) => {

  const renderIcon = useCallback((iconPosition) => {
    const isLeftIcon = iconPosition === 'left';

    return (
      <Image
      // @ts-ignore
        source={isLeftIcon ? iconSource : rightIconSource}
        testID={`${testID}.icon`}
        {...iconProps}
        style={[getMargins('iconSource'), iconStyle]}
      />
    );
  }, [iconSource, rightIconSource, iconStyle, iconProps]);


  const renderBadge = useCallback(() => {
    return (
      <Badge
        size={20}
        testID={`${testID}.counter`}
        {...badgeProps}
        // @ts-ignore
        containerStyle={[getMargins('badge'), badgeProps.containerStyle]}
      />
    );
  }, [badgeProps]);

  const renderOnDismiss = useCallback(() => {
    return (
      <TouchableOpacity
        style={[getMargins('dismiss'), dismissContainerStyle]}
        onPress={onDismiss}
        hitSlop={{top: 10, bottom: 10, left: 10, right: 10}}
        testID={`${testID}.dismiss`}
      >
        <Image
        // @ts-ignore
          source={dismissIcon}
          tintColor={dismissColor}
          style={[dismissIconStyle]}
          accessibilityLabel="dismiss"
          testID={`${testID}.dismiss`}
        />
      </TouchableOpacity>
    );
  }, [dismissContainerStyle, onDismiss, dismissIcon, dismissIconStyle]);

  const renderAvatar = useCallback(() => {
    return (
      <Avatar
        size={20}
        testID={`${testID}.avatar`}
        {...avatarProps}
        // @ts-ignore
        containerStyle={[getMargins('avatar'), avatarProps.containerStyle]}
      />
    );
  }, [avatarProps]);

  const renderLabel = useCallback(() => {
    return (
      <Text
        text90M
        numberOfLines={1}
        style={[styles.label, getMargins('label'), labelStyle]}
        testID={`${testID}.label`}
      >
        {!!label && label}
      </Text>
    );
  }, [label, labelStyle]);

  const getMargins = useCallback((element: string): object | undefined => {
    if (!resetSpacings) {
      switch (element) {
        case 'label':
          if (avatarProps) {
            return {
              marginRight: Spacings.s2,
              marginLeft: Spacings.s1
            };
          }
          if (badgeProps) {
            return {
              marginLeft: Spacings.s3,
              marginRight: Spacings.s1
            };
          }
          if (iconSource) {
            return {
              marginLeft: 2,
              marginRight: Spacings.s3
            };
          }
          if (rightIconSource) {
            return {
              marginLeft: Spacings.s3,
              marginRight: 2
            };
          }
          if (onDismiss) {
            return {
              marginLeft: Spacings.s3,
              marginRight: Spacings.s2
            };
          } else {
            return {marginHorizontal: Spacings.s3};
          }
        case 'avatar':
          return {
            marginLeft: 2
          };
        case 'badge':
          return {
            marginRight: Spacings.s1
          };
        case 'dismiss':
          return {
            marginRight: Spacings.s2
          };
      }
    }
  }, [avatarProps, badgeProps, iconSource, rightIconSource, onDismiss]);

  const getContainerSize = useCallback(() => {
    const width = useSizeAsMinimum ? 'minWidth' : 'width';
    const height = useSizeAsMinimum ? 'minHeight' : 'height';

    return typeof size === 'object'
      ? {[width]: _.get(size, 'width'), [height]: _.get(size, 'height')}
      : {[width]: size, [height]: size};
  }, [size]);

  const Container = onPress ? TouchableOpacity : View;

  return (
    <Container
      activeOpacity={1}
      onPress={onPress}
      style={[
        styles.container,
        {backgroundColor},
        {borderRadius},
        containerStyle,
        getContainerSize()
      ]}
      testID={testID}
      {...others}
    >
      {avatarProps && renderAvatar()}
      {iconSource && renderIcon('left')}
      {label && renderLabel()}
      {rightIconSource && renderIcon('right')}
      {badgeProps && renderBadge()}
      {onDismiss && renderOnDismiss()}
    </Container>
  );
};

Chip.displayName = 'Chip';
Chip.defaultProps = {
  borderRadius: BorderRadiuses.br100,
  dismissIcon: Assets.icons.x,
  useSizeAsMinimum: true,
  size: 26
};

const styles = StyleSheet.create({
  container: {
    alignItems: 'center',
    justifyContent: 'center',
    flexDirection: 'row',
    borderWidth: 1,
    borderRadius: BorderRadiuses.br100
  },
  label: {
    alignItems: 'center',
    justifyContent: 'center'
  }
});

export default asBaseComponent<ChipProps>(Chip);<|MERGE_RESOLUTION|>--- conflicted
+++ resolved
@@ -4,27 +4,15 @@
 import Assets from '../../assets';
 import {asBaseComponent} from '../../commons/new';
 import {BorderRadiuses, Spacings} from '../../style';
-<<<<<<< HEAD
-// @ts-ignore
-import Avatar, {AvatarPropTypes} from '../avatar';
-// @ts-ignore
-import Badge, {BadgeProps} from '../badge';
-import Image from '../image';
-=======
 import Avatar, {AvatarProps} from '../avatar';
 import Badge, {BadgeProps, BADGE_SIZES} from '../badge';
 import Image, {ImageProps} from '../image';
->>>>>>> e57b534f
 import Text from '../text';
 import TouchableOpacity, {TouchableOpacityProps} from '../touchableOpacity';
 import View from '../view';
 
 
-<<<<<<< HEAD
-export type ChipPropTypes = ViewProps & TouchableOpacityProps & {
-=======
 export type ChipProps = ViewProps & TouchableOpacityProps & {
->>>>>>> e57b534f
   //GENERAL
   /**
    * Chip's size. Number or a width and height object.

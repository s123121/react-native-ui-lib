--- conflicted
+++ resolved
@@ -118,7 +118,6 @@
    */
   offset?: number;
   /**
-<<<<<<< HEAD
    * Callback for Hint press
    */
   onPress?: () => void;
@@ -126,15 +125,10 @@
     * Callback for the background press
     */
    onBackgroundPress?: (event: GestureResponderEvent) => void;
-=======
-   * Callback for the background press
-   */
-  onBackgroundPress?: (event: GestureResponderEvent) => void;
   /**
    * The hint container width
    */
   containerWidth?: number;
->>>>>>> b482f61f
   /**
    * Custom content element to render inside the hint container
    */
@@ -447,12 +441,11 @@
   }
 
   renderHint() {
-<<<<<<< HEAD
-    const {onPress, message, messageStyle, icon, iconStyle, borderRadius, color, testID} = this.props;
-
+    const {onPress, testID} = this.props;
+    const opacity = onPress ? 0.9 : 1.0;
     if (this.showHint) {
       return (
-        <TouchableOpacity activeOpacity={onPress ? 0.8 : 1.0} onPress={onPress}>
+        <TouchableOpacity activeOpacity={opacity} onPress={onPress}>
           <View
             animated
             style={[
@@ -466,39 +459,9 @@
             testID={testID}
           >
             {this.renderHintTip()}
-            <View
-              testID={`${testID}.message`}
-              row
-              centerV
-              style={[styles.hint, color && {backgroundColor: color}, !_.isUndefined(borderRadius) && {borderRadius}]}
-              ref={this.setHintRef}
-            >
-              {icon && <Image source={icon} style={[styles.icon, iconStyle]}/>}
-              <Text style={[styles.hintMessage, messageStyle]}>{message}</Text>
-            </View>
+            {this.renderContent()}
           </View>
         </TouchableOpacity>
-=======
-    const {testID} = this.props;
-
-    if (this.showHint) {
-      return (
-        <View
-          animated
-          style={[
-            {width: this.containerWidth},
-            styles.animatedContainer,
-            this.getHintPosition(),
-            this.getHintPadding(),
-            this.getHintAnimatedStyle()
-          ]}
-          pointerEvents="box-none"
-          testID={testID}
-        >
-          {this.renderHintTip()}
-          {this.renderContent()}
-        </View>
->>>>>>> b482f61f
       );
     }
   }

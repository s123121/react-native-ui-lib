--- conflicted
+++ resolved
@@ -215,16 +215,12 @@
           iconStyle={{tintColor: Colors.grey10}}
           onPress={this.toggleExpandableOverlay}
         />
-<<<<<<< HEAD
         <Button
           link
           iconSource={Assets.icons.check}
           useCustomTheme={useCustomTheme}
           onPress={this.onDonePressed}
         />
-=======
-        <Button link iconSource={Assets.icons.check} useCustomTheme={useCustomTheme} onPress={this.onDonePressed}/>
->>>>>>> e57b534f
       </View>
     );
   }
@@ -273,23 +269,6 @@
 export default asBaseComponent(DateTimePicker);
 
 
-<<<<<<< HEAD
-  const styles = StyleSheet.create({
-    header: {
-      height: 56,
-      borderBottomWidth: 1,
-      borderBottomColor: Colors.grey80
-    },
-    dialog: {
-      backgroundColor: Colors.white,
-      borderTopLeftRadius: borderRadius,
-      borderTopRightRadius: borderRadius
-    }
-  });
-
-  return styles;
-}
-=======
 const styles = StyleSheet.create({
   header: {
     height: 56,
@@ -301,5 +280,4 @@
     borderTopLeftRadius: 12,
     borderTopRightRadius: 12
   }
-});
->>>>>>> e57b534f
+});
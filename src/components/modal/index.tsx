import _ from 'lodash';
import React, {Component} from 'react';
import {StyleSheet, Modal as RNModal, ModalProps as RNModalProps, TouchableWithoutFeedback, GestureResponderEvent} from 'react-native';
import {Constants} from '../../helpers';
import {asBaseComponent} from '../../commons/new';
import TopBar, {ModalTopBarProps} from './TopBar';
import View from '../../components/view';

let BlurView: any;
try {
  BlurView = require('@react-native-community/blur').BlurView;
} catch (error) {} // warning in ctor, depends if user pass enableBlur

export {ModalTopBarProps};
export interface ModalProps extends RNModalProps {
    /**
     * allow dismissing a modal when clicking on its background
     */
    onBackgroundPress?: (event: GestureResponderEvent) => void;
    /**
     * the background color of the overlay
     */
    overlayBackgroundColor?: string;
    /**
     * The modal's end-to-end test identifier
     */
    testID?: string;
    /**
     * Overrides the text that's read by the screen reader when the user interacts with the element. By default, the
     * label is constructed by traversing all the children and accumulating all the Text nodes separated by space.
     */
    accessibilityLabel?: string;
}

/**
 * @description: Component that present content on top of the invoking screen
 * @extends: Modal
 * @extendslink: https://facebook.github.io/react-native/docs/modal.html
 * @gif: https://media.giphy.com/media/3oFzmfSX8KgvctI4Ks/giphy.gif
 * @example: https://github.com/wix/react-native-ui-lib/blob/master/demo/src/screens/componentScreens/ModalScreen.tsx
 */
class Modal extends Component<ModalProps> {
  static displayName = 'Modal';
  static TopBar: typeof TopBar;

  constructor(props: ModalProps) {
    super(props);

    if (props.enableModalBlur && !BlurView) {
      console.error(`RNUILib Modal's "enableModalBlur" prop requires installing "@react-native-community/blur" dependency`);
    }
  }

  renderTouchableOverlay() {
    const {testID, overlayBackgroundColor, onBackgroundPress, accessibilityLabel = 'Dismiss'} = this.props;
    if (_.isFunction(onBackgroundPress) || !!overlayBackgroundColor) {
      const isScreenReaderEnabled = Constants.accessibility.isScreenReaderEnabled;
      const accessibilityProps = isScreenReaderEnabled
        ? {accessible: true, accessibilityLabel, accessibilityRole: 'button'}
        : undefined;

      return (
        // @ts-ignore
        <View
          useSafeArea={isScreenReaderEnabled}
          style={!isScreenReaderEnabled && [styles.touchableOverlay, {backgroundColor: overlayBackgroundColor}]}
          testID={testID}
        >
          {/*
            // @ts-ignore */}
          <TouchableWithoutFeedback {...accessibilityProps} onPress={onBackgroundPress}>
            <View style={isScreenReaderEnabled ? styles.accessibleOverlayView : styles.overlayView}/>
          </TouchableWithoutFeedback>
        </View>
      );
    }
  }

  render() {
<<<<<<< HEAD
    const {visible, ...others} = this.props;
=======
    const {blurView, enableModalBlur, visible, ...others} = this.props;
    const defaultContainer = enableModalBlur && Constants.isIOS && BlurView ? BlurView : View;
    const Container: any = blurView ? blurView : defaultContainer;
>>>>>>> db258d5f

    return (
      <RNModal visible={Boolean(visible)} {...others}>
        {this.renderTouchableOverlay()}
        {this.props.children}
      </RNModal>
    );
  }
}

const styles = StyleSheet.create({
  touchableOverlay: {
    ...StyleSheet.absoluteFillObject
  },
  overlayView: {
    flex: 1
  },
  accessibleOverlayView: {
    height: 50,
    width: '100%'
  }
});

Modal.TopBar = TopBar;

export default asBaseComponent<ModalProps, typeof Modal>(Modal);<|MERGE_RESOLUTION|>--- conflicted
+++ resolved
@@ -13,6 +13,14 @@
 
 export {ModalTopBarProps};
 export interface ModalProps extends RNModalProps {
+    /**
+     * Blurs the modal background when transparent (iOS only)
+     */
+    enableModalBlur?: boolean;
+    /**
+     * A custom view to use as a BlueView instead of the default one
+     */
+    blurView?: JSX.Element;
     /**
      * allow dismissing a modal when clicking on its background
      */
@@ -77,18 +85,16 @@
   }
 
   render() {
-<<<<<<< HEAD
-    const {visible, ...others} = this.props;
-=======
     const {blurView, enableModalBlur, visible, ...others} = this.props;
     const defaultContainer = enableModalBlur && Constants.isIOS && BlurView ? BlurView : View;
     const Container: any = blurView ? blurView : defaultContainer;
->>>>>>> db258d5f
 
     return (
       <RNModal visible={Boolean(visible)} {...others}>
-        {this.renderTouchableOverlay()}
-        {this.props.children}
+        <Container style={{flex: 1}} blurType="light">
+          {this.renderTouchableOverlay()}
+          {this.props.children}
+        </Container>
       </RNModal>
     );
   }

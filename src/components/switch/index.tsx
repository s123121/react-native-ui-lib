--- conflicted
+++ resolved
@@ -171,15 +171,9 @@
 function createStyles({
   width = DEFAULT_WIDTH,
   height = DEFAULT_HEIGHT,
-<<<<<<< HEAD
-  onColor = Colors.blue30,
-  offColor = Colors.blue60,
-  disabledColor = Colors.grey70,
-=======
   onColor = Colors.primary,
   offColor = Colors.getColorTint(Colors.primary, 60),
-  disabledColor = Colors.dark70,
->>>>>>> e0247b77
+  disabledColor = Colors.grey70,
   thumbColor = Colors.white,
   thumbSize = DEFAULT_THUMB_SIZE
 }: SwitchProps) {

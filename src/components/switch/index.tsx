import _ from 'lodash';
import React, {Component} from 'react';
import {StyleSheet, Animated, Easing, StyleProp, ViewStyle, ColorValue} from 'react-native';
import {Constants} from '../../helpers';
import {Colors, BorderRadiuses} from '../../style';
import {asBaseComponent} from '../../commons/new';
import TouchableOpacity from '../touchableOpacity';

const INNER_PADDING = 2;
const DEFAULT_WIDTH = 42;
const DEFAULT_HEIGHT = 24;
const DEFAULT_THUMB_SIZE = 20;

export type SwitchProps = {
  /**
   * The value of the switch. If true the switch will be turned on. Default value is false
   */
  value?: boolean;
  /**
   * Invoked with the new value when the value changes
   */
  onValueChange?: (value: boolean) => void;
  /**
   * Whether the switch should be disabled
   */
  disabled?: boolean;
  /**
   * The Switch width
   */
  width?: number;
  /**
   * The Switch height
   */
  height?: number;
  /**
   * The Switch background color when it's turned on
   */
  onColor?: ColorValue;
  /**
   * The Switch background color when it's turned off
   */
  offColor?: ColorValue;
  /**
   * The Switch background color when it's disabled
   */
  disabledColor?: ColorValue;
  /**
   * The Switch's thumb color
   */
  thumbColor?: ColorValue;
  /**
   * The Switch's thumb size (width & height)
   */
  thumbSize?: number;
  /**
   * The Switch's thumb style
   */
<<<<<<< HEAD
  thumbStyle?: object | number | [];
=======
  thumbStyle?: StyleProp<ViewStyle>;
>>>>>>> e57b534f
  style?: StyleProp<ViewStyle>;
  testID?: string;
}

/**
 * Switch component for toggling boolean value related to some context
 */
class Switch extends Component<SwitchProps> {
  static displayName = 'Switch';

  state = {
    thumbPosition: new Animated.Value(this.props.value ? 1 : 0)
  };

  styles = createStyles(this.props);

  componentDidUpdate(prevProps: SwitchProps) {
    const {value} = this.props;
    if (prevProps.value !== value) {
      this.toggle(value);
    }
  }

  getAccessibilityProps() {
    const {disabled, value} = this.props;


    return {
      accessible: true,
      accessibilityRole: 'switch',
      accessibilityStates: disabled ? ['disabled'] : value ? ['checked'] : ['unchecked'],
      accessibilityValue: {text: value ? '1' : '0'}
    };
  }

  toggle(value?: boolean) {
    const {thumbPosition} = this.state;

    Animated.timing(thumbPosition, {
      toValue: value ? 1 : 0,
      duration: 200,
      easing: Easing.bezier(0.77, 0.0, 0.175, 1.0),
      useNativeDriver: true
    }).start();
  }

  onPress = () => {
    const {disabled} = this.props;

    if (!disabled) {
      _.invoke(this.props, 'onValueChange', !this.props.value);
    }
  };

  calcThumbOnPosition() {
    const props = this.props;
    const width = props.width || DEFAULT_WIDTH;
    const thumbSize = props.thumbSize || DEFAULT_THUMB_SIZE;
    let position = width - (2 * INNER_PADDING + thumbSize);
    position *= Constants.isRTL ? -1 : 1;
    return position;
  }

  getSwitchStyle() {
    const {value, onColor, offColor, style: propsStyle, disabled, disabledColor} = this.props;
    const style: SwitchProps['style'] = [this.styles.switch];

    if (disabled) {
      style.push(disabledColor ? {backgroundColor: disabledColor} : this.styles.switchDisabled);
    } else if (value) {
      style.push(onColor ? {backgroundColor: onColor} : this.styles.switchOn);
    } else {
      style.push(offColor ? {backgroundColor: offColor} : this.styles.switchOff);
    }

    style.push(propsStyle);
    return style;
  }

  renderThumb() {
    const {thumbStyle} = this.props;
    const {thumbPosition} = this.state;

    const interpolatedTranslateX = thumbPosition.interpolate({
      inputRange: [0, 1],
      outputRange: [0, this.calcThumbOnPosition()]
    });

    const thumbPositionStyle = {
      transform: [{translateX: interpolatedTranslateX}]
    };

    return <Animated.View style={[this.styles.thumb, thumbPositionStyle, thumbStyle]}/>;
  }

  render() {
    const {...others} = this.props;
    return (
      // @ts-ignore
      <TouchableOpacity
        {...this.getAccessibilityProps()}
        activeOpacity={1}
        {...others}
        style={this.getSwitchStyle()}
        onPress={this.onPress}
      >
        {this.renderThumb()}
      </TouchableOpacity>
    );
  }
}

function createStyles({
  width = DEFAULT_WIDTH,
  height = DEFAULT_HEIGHT,
  onColor = Colors.blue30,
  offColor = Colors.blue60,
  disabledColor = Colors.grey70,
  thumbColor = Colors.white,
  thumbSize = DEFAULT_THUMB_SIZE
}: SwitchProps) {
  return StyleSheet.create({
    switch: {
      width,
      height,
      borderRadius: BorderRadiuses.br100,
      justifyContent: 'center',
      padding: INNER_PADDING
    },
    switchOn: {
      backgroundColor: onColor
    },
    switchOff: {
      backgroundColor: offColor
    },
    switchDisabled: {
      backgroundColor: disabledColor
    },
    thumb: {
      width: thumbSize,
      height: thumbSize,
      borderRadius: thumbSize / 2,
      backgroundColor: thumbColor
    }
  });
}

export default asBaseComponent<SwitchProps>(Switch);<|MERGE_RESOLUTION|>--- conflicted
+++ resolved
@@ -55,11 +55,7 @@
   /**
    * The Switch's thumb style
    */
-<<<<<<< HEAD
-  thumbStyle?: object | number | [];
-=======
   thumbStyle?: StyleProp<ViewStyle>;
->>>>>>> e57b534f
   style?: StyleProp<ViewStyle>;
   testID?: string;
 }

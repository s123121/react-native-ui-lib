import _ from 'lodash';
import React, {PureComponent} from 'react';
import {
  ImageSourcePropType,
  ImageStyle,
  StyleProp,
  StyleSheet,
  Text,
  TextStyle,
  TouchableOpacityProps,
  ViewStyle,
  ViewProps
} from 'react-native';
import {extractAccessibilityProps} from '../../commons/modifiers';
import {asBaseComponent} from '../../commons/new';
import {BorderRadiuses, Colors, Spacings, Typography} from '../../style';
import TouchableOpacity from '../touchableOpacity';
import Image from '../image';
import View from '../view';

const DEFAULT_SIZE = 16;
const LABEL_FORMATTER_VALUES = [1, 2, 3, 4] as const;
type LabelFormatterValues = typeof LABEL_FORMATTER_VALUES[number];

export type BadgeProps = ViewProps &
  TouchableOpacityProps & {
    /**
     * Text to show inside the badge.
     * Not passing a label (undefined) will present a pimple badge.
     */
    label?: string;
    /**
     * Color of the badge background
     */
    backgroundColor?: string;
    /**
     * the badge size (default, small)
     */
<<<<<<< HEAD
    size?: BadgeSizes | number;
=======
    size?: number;
>>>>>>> 2aa6fad5
    /**
     * Press handler
     */
    onPress?: (props: any) => void;
    /**
     * Defines how far a touch event can start away from the badge.
     */
    hitSlop?: ViewProps['hitSlop'];
    /**
     * width of border around the badge
     */
    borderWidth?: number;
    /**
     * radius of border around the badge
     */
    borderRadius?: number;
    /**
     * color of border around the badge
     */
    borderColor?: ImageStyle['borderColor'];
    /**
     * Additional styles for the top container
     */
    containerStyle?: StyleProp<ViewStyle>;
    /**
     * Additional styles for the badge label
     */
    labelStyle?: TextStyle;
    /**
     * Receives a number from 1 to 4, representing the label's max digit length.
     * Beyond the max number for that digit length, a "+" will show at the end.
     * If set to a value not included in LABEL_FORMATTER_VALUES, no formatting will occur.
     * Example: labelLengthFormatter={2}, label={124}, label will present "99+".
     */
    labelFormatterLimit?: LabelFormatterValues;
    /**
     * Renders an icon badge
     */
    icon?: ImageSourcePropType;
    /**
     * Additional styling to badge icon
     */
    iconStyle?: object;
    /**
     * Additional props passed to icon
     */
    iconProps?: object;
    /**
     * Custom element to render instead of an icon
     */
    customElement?: JSX.Element;
  };

/**
 * @description: Round colored badge, typically used to show a number
 * @image: https://user-images.githubusercontent.com/33805983/34480753-df7a868a-efb6-11e7-9072-80f5c110a4f3.png
 * @example: https://github.com/wix/react-native-ui-lib/blob/master/demo/src/screens/componentScreens/BadgesScreen.tsx
 */
class Badge extends PureComponent<BadgeProps> {
  styles: ReturnType<typeof createStyles>;

  static displayName = 'Badge';
<<<<<<< HEAD
=======
  static defaultProps = {
    size: DEFAULT_SIZE
  };
>>>>>>> 2aa6fad5

  constructor(props: BadgeProps) {
    super(props);

    this.styles = createStyles(props);
  }

  get size() {
    return this.props.size || 'default';
  }

  getAccessibilityProps() {
    const {onPress, icon, label} = this.props;

    return {
      accessibilityLabel: icon ? 'badge' : label ? `${label} new items` : undefined,
      ...extractAccessibilityProps(this.props),
      accessible: !_.isUndefined(label),
      accessibilityRole: onPress ? 'button' : icon ? 'image' : 'text'
    };
  }

  isSmallBadge() {
<<<<<<< HEAD
    return this.size === 'small';
=======
    const {size} = this.props;
    return size === DEFAULT_SIZE;
>>>>>>> 2aa6fad5
  }

  getBadgeSizeStyle() {
    const {borderWidth, icon, customElement} = this.props;
    const label = this.getFormattedLabel();
<<<<<<< HEAD
    const badgeHeight = _.isNumber(this.size) ? this.size : BADGE_SIZES[this.size];
=======
>>>>>>> 2aa6fad5

    const style: any = {
      paddingHorizontal: this.isSmallBadge() ? 4 : 6,
      height: size,
      minWidth: size
    };
    if (icon && label) {
      style.paddingRight = 6;
      style.paddingLeft = 4;
      style.height = Spacings.s5;
      if (borderWidth) {
        style.height += borderWidth * 2;
      }
      return style;
    }
    if (customElement) {
      return style;
    }
    const isPimple = label === undefined;
    if (isPimple || icon) {
      style.paddingHorizontal = 0;
      style.minWidth = undefined;
      style.width = style.height;
      if (borderWidth) {
        style.height += borderWidth * 2;
        style.width += borderWidth * 2;
      }
      return style;
    }

    if (borderWidth) {
      style.height += borderWidth * 2;
      style.minWidth += borderWidth * 2;
    }
    return style;
  }

  getFormattedLabel() {
    const {labelFormatterLimit, label} = this.props;

    if (_.isNaN(label)) {
      return label;
    }

    if (LABEL_FORMATTER_VALUES.includes(labelFormatterLimit!)) {
      const maxLabelNumber: any = 10 ** labelFormatterLimit! - 1;
      let formattedLabel: any = label;
      if (formattedLabel > maxLabelNumber) {
        formattedLabel = `${maxLabelNumber}+`;
      }
      return formattedLabel;
    } else {
      return label;
    }
  }

  getBorderStyling() {
    const {borderWidth, borderColor, borderRadius} = this.props;
    const style: ViewStyle = {};
    if (borderWidth) {
      style.borderWidth = borderWidth;
      style.borderColor = borderColor;
    }
    if (borderRadius) {
      style.borderRadius = borderRadius;
    }
    return style;
  }

  renderLabel() {
    const {labelStyle, label} = this.props;

    if (label) {
      return (
        <Text
          style={[this.styles.label, this.isSmallBadge() && this.styles.labelSmall, labelStyle]}
          allowFontScaling={false}
          numberOfLines={1}
          testID="badge"
        >
          {this.getFormattedLabel()}
        </Text>
      );
    }
  }

  renderCustomElement() {
    const {customElement} = this.props;
    return customElement;
  }

  renderIcon() {
    const {icon, iconStyle, iconProps, borderColor, label} = this.props;
    const flex = label ? 0 : 1;
    return (
      icon && (
        <Image
          source={icon!}
          resizeMode="contain"
          //@ts-ignore
          borderColor={borderColor}
          {...iconProps}
          style={{
            flex,
            ...iconStyle
          }}
        />
      )
    );
  }

  render() {
    const {activeOpacity, backgroundColor, containerStyle, hitSlop, onPress, testID, ...others} = this.props;
    const backgroundStyle = backgroundColor && {backgroundColor};
    const sizeStyle = this.getBadgeSizeStyle();
    const borderStyle = this.getBorderStyling();
    const Container = onPress ? TouchableOpacity : View;

    return (
      // The extra View wrapper is to break badge's flex-ness
      // @ts-ignore
      <View
        style={containerStyle}
        {...others}
        backgroundColor={undefined}
        // @ts-expect-error
        borderWidth={undefined}
        {...this.getAccessibilityProps()}
      >
        <Container
          testID={testID}
          row
          pointerEvents={'none'}
          style={[sizeStyle, this.styles.badge, borderStyle, backgroundStyle]}
          onPress={onPress}
          activeOpacity={activeOpacity}
          hitSlop={hitSlop}
        >
          {this.renderCustomElement()}
          {this.renderIcon()}
          {this.renderLabel()}
        </Container>
      </View>
    );
  }
}

function createStyles(props: BadgeProps) {
  const styles = StyleSheet.create({
    badge: {
      alignSelf: 'flex-start',
      borderRadius: BorderRadiuses.br100,
      backgroundColor: (!props.icon || props.customElement) ? Colors.primary : undefined,
      alignItems: 'center',
      justifyContent: 'center',
      overflow: 'hidden'
    },
    label: {
      ...Typography.text90,
      color: Colors.white,
      backgroundColor: 'transparent'
    },
    labelSmall: {
      ...Typography.text100,
      lineHeight: undefined
    }
  });

  return styles;
}
export {Badge}; // For tests

export default asBaseComponent<BadgeProps, typeof Badge>(Badge);<|MERGE_RESOLUTION|>--- conflicted
+++ resolved
@@ -36,11 +36,7 @@
     /**
      * the badge size (default, small)
      */
-<<<<<<< HEAD
-    size?: BadgeSizes | number;
-=======
     size?: number;
->>>>>>> 2aa6fad5
     /**
      * Press handler
      */
@@ -103,12 +99,10 @@
   styles: ReturnType<typeof createStyles>;
 
   static displayName = 'Badge';
-<<<<<<< HEAD
-=======
+
   static defaultProps = {
     size: DEFAULT_SIZE
   };
->>>>>>> 2aa6fad5
 
   constructor(props: BadgeProps) {
     super(props);
@@ -132,21 +126,13 @@
   }
 
   isSmallBadge() {
-<<<<<<< HEAD
-    return this.size === 'small';
-=======
     const {size} = this.props;
     return size === DEFAULT_SIZE;
->>>>>>> 2aa6fad5
   }
 
   getBadgeSizeStyle() {
-    const {borderWidth, icon, customElement} = this.props;
+    const {borderWidth, icon, customElement, size} = this.props;
     const label = this.getFormattedLabel();
-<<<<<<< HEAD
-    const badgeHeight = _.isNumber(this.size) ? this.size : BADGE_SIZES[this.size];
-=======
->>>>>>> 2aa6fad5
 
     const style: any = {
       paddingHorizontal: this.isSmallBadge() ? 4 : 6,

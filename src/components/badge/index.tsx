--- conflicted
+++ resolved
@@ -3,31 +3,12 @@
 import {ImageSourcePropType, ImageStyle, StyleProp, StyleSheet, Text, TextStyle, TouchableOpacityProps, ViewStyle, ViewProps} from 'react-native';
 import {extractAccessibilityProps} from '../../commons/modifiers';
 import {asBaseComponent} from '../../commons/new';
-<<<<<<< HEAD
-import {BorderRadiuses, Colors, ThemeManager, Typography} from '../../style';
-=======
 import {BorderRadiuses, Colors, Typography} from '../../style';
->>>>>>> 5554e438
 import TouchableOpacity from '../touchableOpacity';
 import Image from '../image';
 import View from '../view';
 import Image from '../image';
 
-<<<<<<< HEAD
-=======
-
-const LABEL_FORMATTER_VALUES = [1, 2, 3, 4] as const;
-
-// TODO: depreciate enum badge sizes, use only number for size
-export enum BADGE_SIZES {
-  pimpleSmall = 6,
-  pimpleBig = 10,
-  pimpleHuge = 14,
-  small = 16,
-  default = 20,
-  large = 24
-};
->>>>>>> 5554e438
 
 const DEFAULT_SIZE = 16;
 const LABEL_FORMATTER_VALUES = [1, 2, 3, 4] as const;

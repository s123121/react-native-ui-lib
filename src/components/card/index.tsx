import _ from 'lodash';
import React, {PureComponent} from 'react';
import {StyleSheet, Animated, ViewStyle} from 'react-native';
<<<<<<< HEAD
=======
import {Constants} from '../../helpers';
>>>>>>> db258d5f
import {Colors, BorderRadiuses} from '../../style';
import {
  asBaseComponent,
  forwardRef,
  BaseComponentInjectedProps,
  ForwardRefInjectedProps
} from '../../commons/new';
import View, {ViewProps} from '../view';
import TouchableOpacity, {TouchableOpacityProps} from '../touchableOpacity';
import Image from '../image';
import CardImage from './CardImage';
import CardSection, {CardSectionProps} from './CardSection';
// @ts-ignore
import Assets from '../../assets';
import CardContext from './CardContext';
import * as CardPresenter from './CardPresenter';

let BlurView: any;
try {
  BlurView = require('@react-native-community/blur').BlurView;
} catch (error) {} // warning in ctor, depends if user pass enableBlur

const DEFAULT_BORDER_RADIUS = BorderRadiuses.br40;
const DEFAULT_SELECTION_PROPS = {
  borderWidth: 2,
  color: Colors.primary,
  indicatorSize: 20,
  icon: Assets.icons.checkSmall,
  iconColor: Colors.white,
  hideIndicator: false
};

export {CardSectionProps};
export type CardProps = ViewProps &
  TouchableOpacityProps & {
    /**
     * card custom width
     */
    width?: number | string;
    /**
     * card custom height
     */
    height?: number | string;
    /**
     * should inner card flow direction be horizontal
     */
    row?: boolean;
    /**
     * card border radius (will be passed to inner Card.Image component)
     */
    borderRadius?: number;
    /**
     * action for when pressing the card
     */
    onPress?: () => void;
    /**
     * whether the card should have shadow or not
     */
    enableShadow?: boolean;
    /**
     * elevation value (Android only)
     */
    elevation?: number;
    /**
     * Additional styles for the top container
     */
    containerStyle?: ViewStyle;
    /**
     * Adds visual indication that the card is selected
     */
    selected?: boolean;
    /**
     * Custom options for styling the selection indication
     */
    selectionOptions?: {
      icon?: number;
      iconColor?: string;
      color?: string;
      borderWidth?: number;
      indicatorSize?: number;
      hideIndicator?: boolean;
    };
  };
export type CardPropTypes = CardProps; //TODO: remove after ComponentPropTypes deprecation;

type PropTypes = BaseComponentInjectedProps &
  ForwardRefInjectedProps &
  CardProps;

type State = {
  animatedSelected: Animated.Value;
};

/**
 * @description: Card component
 * @extends: TouchableOpacity
 * @extendsnotes: (Touchable when passing onPress)
 * @extendslink: docs/TouchableOpacity
 * @modifiers: margin, padding
 * @gif: https://media.giphy.com/media/l0HU9SKWmv0VTOYMM/giphy.gif
 * @example: https://github.com/wix/react-native-ui-lib/blob/master/demo/src/screens/componentScreens/CardsScreen.tsx
 */
class Card extends PureComponent<PropTypes, State> {
  static displayName = 'Card';
  static defaultProps = {
    enableShadow: true
  };
  static Image: typeof CardImage;
  static Section: typeof CardSection;

  styles: any;

  constructor(props: PropTypes) {
    super(props);
    this.state = {
      animatedSelected: new Animated.Value(Number(this.props.selected))
    };
    this.styles = createStyles(this.props);

    if (props.enableBlur && !BlurView) {
      console.error(`RNUILib Card's "enableBlur" prop requires installing "@react-native-community/blur" dependency`);
    }
  }

  componentDidUpdate(prevProps: PropTypes) {
    if (prevProps.selected !== this.props.selected) {
      this.animateSelection();
    }
  }

  animateSelection() {
    const {animatedSelected} = this.state;
    const {selected} = this.props;
    Animated.timing(animatedSelected, {
      toValue: Number(selected),
      duration: 120,
      useNativeDriver: true
    }).start();
  }

  // todo: add unit test
  calcChildPosition(childIndex: number) {
    const {row} = this.props;
    const childrenCount = React.Children.count(this.children);
    const position = [];

    const childLocation = childIndex;
    if (childLocation === 0) {
      position.push(row ? 'left' : 'top');
    }

    if (childLocation === childrenCount - 1) {
      position.push(row ? 'right' : 'bottom');
    }

    return position;
  }

  get elevationStyle() {
    const {elevation, enableShadow} = this.props;

    if (enableShadow) {
      return {elevation: elevation || 2};
    }
  }

  get shadowStyle() {
    const {enableShadow} = this.props;

    if (enableShadow) {
      return this.styles.containerShadow;
    }
  }

  get borderRadius() {
    const {borderRadius} = this.props;

    return borderRadius === undefined ? DEFAULT_BORDER_RADIUS : borderRadius;
  }

  get children() {
    const {children} = this.props;

    return React.Children.toArray(children).filter((child) => {
      return !_.isNull(child);
    });
  }

  renderSelection() {
    const {selectionOptions = {}, selected} = this.props;
    const {animatedSelected} = this.state;
    const selectionColor = _.get(
      selectionOptions,
      'color',
      DEFAULT_SELECTION_PROPS.color
    );

    if (_.isUndefined(selected)) {
      return null;
    }

    return (
      <Animated.View
        style={[
          this.styles.selectedBorder,
          {borderColor: selectionColor},
          {borderRadius: this.borderRadius},
          {opacity: animatedSelected}
        ]}
        pointerEvents="none"
      >
        {!selectionOptions.hideIndicator && (
          <View
            style={[
              this.styles.selectedIndicator,
              {backgroundColor: selectionColor}
            ]}
          >
            <Image
              style={this.styles.selectedIcon}
              source={_.get(
                selectionOptions,
                'icon',
                DEFAULT_SELECTION_PROPS.icon
              )}
            />
          </View>
        )}
      </Animated.View>
    );
  }

  renderChildren = () => {
    return React.Children.map(this.children, (child, index) => {
      const position = this.calcChildPosition(index);
      const borderStyle = CardPresenter.generateBorderRadiusStyle({
        position,
        borderRadius: this.borderRadius
      });
      return (
        <CardContext.Provider key={index} value={{position, borderStyle}}>
          {child}
        </CardContext.Provider>
      );
    });
  };

  render() {
    const {
      onPress,
      onLongPress,
      style,
      selected,
      containerStyle,
      forwardedRef,
      ...others
    } = this.props;
    const Container = onPress || onLongPress ? TouchableOpacity : View;
    const brRadius = this.borderRadius;

    return (
      <Container
        style={[
          this.styles.container,
          {borderRadius: brRadius},
          this.elevationStyle,
          this.shadowStyle,
          {backgroundColor: Colors.white},
          containerStyle,
          style
        ]}
        onPress={onPress}
        onLongPress={onLongPress}
        delayPressIn={10}
        activeOpacity={0.6}
        accessibilityState={{selected}}
        {...others}
        ref={forwardedRef}
      >
<<<<<<< HEAD
=======
        {Constants.isIOS && enableBlur && BlurView && (
          // @ts-ignore
          <BlurView
            style={[this.styles.blurView, {borderRadius: brRadius}]}
            {...blurOptions}
          />
        )}

>>>>>>> db258d5f
        {this.renderChildren()}
        {this.renderSelection()}
      </Container>
    );
  }
}

function createStyles({
  width,
  height,
  borderRadius,
  selectionOptions
}: CardProps) {
  const selectionOptionsWithDefaults = {
    ...DEFAULT_SELECTION_PROPS,
    ...selectionOptions
  };
  const brRadius =
    borderRadius === undefined ? DEFAULT_BORDER_RADIUS : borderRadius;

  return StyleSheet.create({
    container: {
      width,
      height,
      overflow: 'visible',
      borderRadius: brRadius
    },
    containerShadow: {
      // sh30 bottom
      shadowColor: Colors.grey40,
      shadowOpacity: 0.25,
      shadowRadius: 12,
      shadowOffset: {height: 5, width: 0}
    },
    selectedBorder: {
      ...StyleSheet.absoluteFillObject,
      borderRadius: DEFAULT_BORDER_RADIUS,
      borderWidth: selectionOptionsWithDefaults.borderWidth,
      borderColor: selectionOptionsWithDefaults.color
    },
    selectedIndicator: {
      borderRadius: BorderRadiuses.br100,
      position: 'absolute',
      top: -selectionOptionsWithDefaults.indicatorSize / 2 + 2,
      right: -selectionOptionsWithDefaults.indicatorSize / 2 + 1,
      width: selectionOptionsWithDefaults.indicatorSize,
      height: selectionOptionsWithDefaults.indicatorSize,
      backgroundColor: selectionOptionsWithDefaults.color,
      alignItems: 'center',
      justifyContent: 'center'
    },
    selectedIcon: {
      tintColor: selectionOptionsWithDefaults.iconColor
    }
  });
}

Card.Image = CardImage;
Card.Section = CardSection;

export default asBaseComponent<
  CardProps,
  {
    Image: typeof CardImage;
    Section: typeof CardSection;
  }
>(forwardRef(Card));<|MERGE_RESOLUTION|>--- conflicted
+++ resolved
@@ -1,10 +1,7 @@
 import _ from 'lodash';
 import React, {PureComponent} from 'react';
 import {StyleSheet, Animated, ViewStyle} from 'react-native';
-<<<<<<< HEAD
-=======
 import {Constants} from '../../helpers';
->>>>>>> db258d5f
 import {Colors, BorderRadiuses} from '../../style';
 import {
   asBaseComponent,
@@ -69,6 +66,14 @@
      */
     elevation?: number;
     /**
+     * enable blur effect (iOS only)
+     */
+    enableBlur?: boolean;
+    /**
+     * blur option for blur effect according to @react-native-community/blur lib (make sure enableBlur is on)
+     */
+    blurOptions?: object;
+    /**
      * Additional styles for the top container
      */
     containerStyle?: ViewStyle;
@@ -145,6 +150,15 @@
     }).start();
   }
 
+  getBlurOptions() {
+    const {blurOptions} = this.props;
+    return {
+      blurType: 'light',
+      blurAmount: 5,
+      ...blurOptions
+    };
+  }
+
   // todo: add unit test
   calcChildPosition(childIndex: number) {
     const {row} = this.props;
@@ -176,6 +190,16 @@
 
     if (enableShadow) {
       return this.styles.containerShadow;
+    }
+  }
+
+  get blurBgStyle() {
+    const {enableBlur} = this.props;
+
+    if (Constants.isIOS && enableBlur) {
+      return {backgroundColor: Colors.rgba(Colors.white, 0.85)};
+    } else {
+      return {backgroundColor: Colors.white};
     }
   }
 
@@ -259,9 +283,11 @@
       style,
       selected,
       containerStyle,
+      enableBlur,
       forwardedRef,
       ...others
     } = this.props;
+    const blurOptions = this.getBlurOptions();
     const Container = onPress || onLongPress ? TouchableOpacity : View;
     const brRadius = this.borderRadius;
 
@@ -272,7 +298,7 @@
           {borderRadius: brRadius},
           this.elevationStyle,
           this.shadowStyle,
-          {backgroundColor: Colors.white},
+          this.blurBgStyle,
           containerStyle,
           style
         ]}
@@ -284,8 +310,6 @@
         {...others}
         ref={forwardedRef}
       >
-<<<<<<< HEAD
-=======
         {Constants.isIOS && enableBlur && BlurView && (
           // @ts-ignore
           <BlurView
@@ -294,7 +318,6 @@
           />
         )}
 
->>>>>>> db258d5f
         {this.renderChildren()}
         {this.renderSelection()}
       </Container>
@@ -329,6 +352,10 @@
       shadowRadius: 12,
       shadowOffset: {height: 5, width: 0}
     },
+    blurView: {
+      ...StyleSheet.absoluteFillObject,
+      borderRadius: brRadius
+    },
     selectedBorder: {
       ...StyleSheet.absoluteFillObject,
       borderRadius: DEFAULT_BORDER_RADIUS,

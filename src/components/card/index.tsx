import _ from 'lodash';
import React, {PureComponent} from 'react';
import {StyleSheet, Animated, ViewStyle} from 'react-native';
import {Constants} from '../../helpers';
import {Colors, BorderRadiuses} from '../../style';
import {
  asBaseComponent,
  forwardRef,
  BaseComponentInjectedProps,
  ForwardRefInjectedProps
} from '../../commons/new';
import View, {ViewProps} from '../view';
import TouchableOpacity, {TouchableOpacityProps} from '../touchableOpacity';
import Image from '../image';
import CardImage from './CardImage';
import CardSection, {CardSectionProps} from './CardSection';
import {BlurViewPackage} from '../../optionalDependencies';
// @ts-ignore
import Assets from '../../assets';
import CardContext from './CardContext';
import * as CardPresenter from './CardPresenter';

<<<<<<< HEAD
const BlurView = BlurViewPackage?.BlurView;

=======
let BlurView: any;
try {
  BlurView = require('@react-native-community/blur').BlurView;
} catch (error) {} // warning in ctor, depends if user pass enableBlur
>>>>>>> 2aa6fad5

const DEFAULT_BORDER_RADIUS = BorderRadiuses.br40;
const DEFAULT_SELECTION_PROPS = {
  borderWidth: 2,
  color: Colors.primary,
  indicatorSize: 20,
  icon: Assets.icons.checkSmall,
  iconColor: Colors.white,
  hideIndicator: false
};

export {CardSectionProps};
export type CardProps = ViewProps &
  TouchableOpacityProps & {
    /**
     * card custom width
     */
    width?: number | string;
    /**
     * card custom height
     */
    height?: number | string;
    /**
     * should inner card flow direction be horizontal
     */
    row?: boolean;
    /**
     * card border radius (will be passed to inner Card.Image component)
     */
    borderRadius?: number;
    /**
     * action for when pressing the card
     */
    onPress?: () => void;
    /**
     * whether the card should have shadow or not
     */
    enableShadow?: boolean;
    /**
     * elevation value (Android only)
     */
    elevation?: number;
    /**
     * enable blur effect (iOS only)
     */
    enableBlur?: boolean;
    /**
     * blur option for blur effect according to @react-native-community/blur lib (make sure enableBlur is on)
     */
    blurOptions?: object;
    /**
     * Additional styles for the top container
     */
    containerStyle?: ViewStyle;
    /**
     * Adds visual indication that the card is selected
     */
    selected?: boolean;
    /**
     * Custom options for styling the selection indication
     */
    selectionOptions?: {
      icon?: number;
      iconColor?: string;
      color?: string;
      borderWidth?: number;
      indicatorSize?: number;
      hideIndicator?: boolean;
    };
  };
export type CardPropTypes = CardProps; //TODO: remove after ComponentPropTypes deprecation;

type PropTypes = BaseComponentInjectedProps &
  ForwardRefInjectedProps &
  CardProps;

type State = {
  animatedSelected: Animated.Value;
};

/**
 * @description: Card component
 * @extends: TouchableOpacity
 * @extendsnotes: (Touchable when passing onPress)
 * @extendslink: docs/TouchableOpacity
 * @modifiers: margin, padding
 * @gif: https://media.giphy.com/media/l0HU9SKWmv0VTOYMM/giphy.gif
 * @example: https://github.com/wix/react-native-ui-lib/blob/master/demo/src/screens/componentScreens/CardsScreen.tsx
 * @notes: 'enableBlur' prop requires installing the '@react-native-community/blur' native library
 */
class Card extends PureComponent<PropTypes, State> {
  static displayName = 'Card';
  static defaultProps = {
    enableShadow: true
  };
  static Image: typeof CardImage;
  static Section: typeof CardSection;

  styles: any;

  constructor(props: PropTypes) {
    super(props);
    this.state = {
      animatedSelected: new Animated.Value(Number(this.props.selected))
    };
    this.styles = createStyles(this.props);

    if (props.enableBlur && !BlurView) {
      console.error(`RNUILib Card's "enableBlur" prop requires installing "@react-native-community/blur" dependency`);
    }
  }

  componentDidUpdate(prevProps: PropTypes) {
    if (prevProps.selected !== this.props.selected) {
      this.animateSelection();
    }
  }

  animateSelection() {
    const {animatedSelected} = this.state;
    const {selected} = this.props;
    Animated.timing(animatedSelected, {
      toValue: Number(selected),
      duration: 120,
      useNativeDriver: true
    }).start();
  }

  getBlurOptions() {
    const {blurOptions} = this.props;
    return {
      blurType: 'light',
      blurAmount: 5,
      ...blurOptions
    };
  }

  // todo: add unit test
  calcChildPosition(childIndex: number) {
    const {row} = this.props;
    const childrenCount = React.Children.count(this.children);
    const position = [];

    const childLocation = childIndex;
    if (childLocation === 0) {
      position.push(row ? 'left' : 'top');
    }

    if (childLocation === childrenCount - 1) {
      position.push(row ? 'right' : 'bottom');
    }

    return position;
  }

  get elevationStyle() {
    const {elevation, enableShadow} = this.props;

    if (enableShadow) {
      return {elevation: elevation || 2};
    }
  }

  get shadowStyle() {
    const {enableShadow} = this.props;

    if (enableShadow) {
      return this.styles.containerShadow;
    }
  }

  get blurBgStyle() {
    const {enableBlur} = this.props;

    if (Constants.isIOS && enableBlur) {
      return {backgroundColor: Colors.rgba(Colors.white, 0.85)};
    } else {
      return {backgroundColor: Colors.white};
    }
  }

  get borderRadius() {
    const {borderRadius} = this.props;

    return borderRadius === undefined ? DEFAULT_BORDER_RADIUS : borderRadius;
  }

  get children() {
    const {children} = this.props;

    return React.Children.toArray(children).filter((child) => {
      return !_.isNull(child);
    });
  }

  renderSelection() {
    const {selectionOptions = {}, selected} = this.props;
    const {animatedSelected} = this.state;
    const selectionColor = _.get(
      selectionOptions,
      'color',
      DEFAULT_SELECTION_PROPS.color
    );

    if (_.isUndefined(selected)) {
      return null;
    }

    return (
      <Animated.View
        style={[
          this.styles.selectedBorder,
          {borderColor: selectionColor},
          {borderRadius: this.borderRadius},
          {opacity: animatedSelected}
        ]}
        pointerEvents="none"
      >
        {!selectionOptions.hideIndicator && (
          <View
            style={[
              this.styles.selectedIndicator,
              {backgroundColor: selectionColor}
            ]}
          >
            <Image
              style={this.styles.selectedIcon}
              source={_.get(
                selectionOptions,
                'icon',
                DEFAULT_SELECTION_PROPS.icon
              )}
            />
          </View>
        )}
      </Animated.View>
    );
  }

  renderChildren = () => {
    return React.Children.map(this.children, (child, index) => {
      const position = this.calcChildPosition(index);
      const borderStyle = CardPresenter.generateBorderRadiusStyle({
        position,
        borderRadius: this.borderRadius
      });
      return (
        <CardContext.Provider key={index} value={{position, borderStyle}}>
          {child}
        </CardContext.Provider>
      );
    });
  };

  render() {
    const {
      onPress,
      onLongPress,
      style,
      selected,
      containerStyle,
      enableBlur,
      forwardedRef,
      ...others
    } = this.props;
    const blurOptions = this.getBlurOptions();
    const Container = onPress || onLongPress ? TouchableOpacity : View;
    const brRadius = this.borderRadius;

    return (
      <Container
        style={[
          this.styles.container,
          {borderRadius: brRadius},
          this.elevationStyle,
          this.shadowStyle,
          this.blurBgStyle,
          containerStyle,
          style
        ]}
        onPress={onPress}
        onLongPress={onLongPress}
        delayPressIn={10}
        activeOpacity={0.6}
        accessibilityState={{selected}}
        {...others}
        ref={forwardedRef}
      >
        {Constants.isIOS && enableBlur && BlurView && (
          // @ts-ignore
          <BlurView
            style={[this.styles.blurView, {borderRadius: brRadius}]}
            {...blurOptions}
          />
        )}

        {this.renderChildren()}
        {this.renderSelection()}
      </Container>
    );
  }
}

function createStyles({
  width,
  height,
  borderRadius,
  selectionOptions
}: CardProps) {
  const selectionOptionsWithDefaults = {
    ...DEFAULT_SELECTION_PROPS,
    ...selectionOptions
  };
  const brRadius =
    borderRadius === undefined ? DEFAULT_BORDER_RADIUS : borderRadius;

  return StyleSheet.create({
    container: {
      width,
      height,
      overflow: 'visible',
      borderRadius: brRadius
    },
    containerShadow: {
      // sh30 bottom
      shadowColor: Colors.grey40,
      shadowOpacity: 0.25,
      shadowRadius: 12,
      shadowOffset: {height: 5, width: 0}
    },
    blurView: {
      ...StyleSheet.absoluteFillObject,
      borderRadius: brRadius
    },
    selectedBorder: {
      ...StyleSheet.absoluteFillObject,
      borderRadius: DEFAULT_BORDER_RADIUS,
      borderWidth: selectionOptionsWithDefaults.borderWidth,
      borderColor: selectionOptionsWithDefaults.color
    },
    selectedIndicator: {
      borderRadius: BorderRadiuses.br100,
      position: 'absolute',
      top: -selectionOptionsWithDefaults.indicatorSize / 2 + 2,
      right: -selectionOptionsWithDefaults.indicatorSize / 2 + 1,
      width: selectionOptionsWithDefaults.indicatorSize,
      height: selectionOptionsWithDefaults.indicatorSize,
      backgroundColor: selectionOptionsWithDefaults.color,
      alignItems: 'center',
      justifyContent: 'center'
    },
    selectedIcon: {
      tintColor: selectionOptionsWithDefaults.iconColor
    }
  });
}

Card.Image = CardImage;
Card.Section = CardSection;

export default asBaseComponent<
  CardProps,
  {
    Image: typeof CardImage;
    Section: typeof CardSection;
  }
>(forwardRef(Card));<|MERGE_RESOLUTION|>--- conflicted
+++ resolved
@@ -20,15 +20,7 @@
 import CardContext from './CardContext';
 import * as CardPresenter from './CardPresenter';
 
-<<<<<<< HEAD
 const BlurView = BlurViewPackage?.BlurView;
-
-=======
-let BlurView: any;
-try {
-  BlurView = require('@react-native-community/blur').BlurView;
-} catch (error) {} // warning in ctor, depends if user pass enableBlur
->>>>>>> 2aa6fad5
 
 const DEFAULT_BORDER_RADIUS = BorderRadiuses.br40;
 const DEFAULT_SELECTION_PROPS = {

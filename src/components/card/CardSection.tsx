--- conflicted
+++ resolved
@@ -55,7 +55,6 @@
   static displayName = 'Card.Section';
 
   renderContent = () => {
-<<<<<<< HEAD
     const {
       content,
       leadingIcon,
@@ -63,12 +62,9 @@
       contentStyle,
       testID
     } = this.props;
-=======
-    const {content, leadingIcon, trailingIcon, contentStyle, testID} = this.props;
     if (!leadingIcon && !trailingIcon && _.isEmpty(content)) {
       return;
     }
->>>>>>> db258d5f
 
     return (
       <>

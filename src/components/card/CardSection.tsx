import _ from 'lodash';
import React, {PureComponent} from 'react';
<<<<<<< HEAD
import {StyleSheet, ViewStyle, ImageStyle, StyleProp} from 'react-native';
=======
import {StyleSheet, ViewStyle, ImageStyle, ImageSourcePropType, StyleProp} from 'react-native';
import {LogService} from '../../services';
>>>>>>> e57b534f
import {asBaseComponent} from '../../commons/new';
import View, {ViewProps} from '../view';
import Text, {TextProps} from '../text';
import Image, {ImageProps} from '../image';
import asCardChild, {asCardChildProps} from './asCardChild';

<<<<<<< HEAD

type ContentType = TextPropTypes & {text?: string};
=======
type ContentType = TextProps & {text?: string};
>>>>>>> e57b534f

export type CardSectionProps = ViewProps & {
  /**
   * Text content for the CardSection.
   * Example: content={[{text: 'You’re Invited!', text70: true, grey10: true}]}
   */
  content?: ContentType[];
  /**
   * Style for the content
   */
  contentStyle?: StyleProp<ViewStyle>;
  /**
   * Give the section a background color
   */
  backgroundColor?: string;
  /**
   * Image props for a leading icon to render before the text
   */
  leadingIcon?: ImageProps;
  /**
   * Image props for a trailing icon to render after the text
   */
  trailingIcon?: ImageProps;
  /**
   * The image source that will be used for the background
   */
<<<<<<< HEAD
  source?: ImageProps;
=======
  imageSource?: ImageSourcePropType;
  source?: ImageSourcePropType; // TODO: remove after deprecation
>>>>>>> e57b534f
  /**
   * The style for the background image
   */
  imageStyle?: StyleProp<ImageStyle>;
  /**
   * Other image props that will be passed to the image
   */
  imageProps?: ImageProps;
};

type Props = CardSectionProps & asCardChildProps;

/**
 * @description: Card.Section for rendering content easily inside a card
 * @example: https://github.com/wix/react-native-ui-lib/blob/master/demo/src/screens/componentScreens/CardsScreen.js
 */
class CardSection extends PureComponent<Props> {
  static displayName = 'Card.Section';

  constructor(props: Props) {
    super(props);

    if (props.imageSource) {
      LogService.deprecationWarn({component: 'CardSection', oldProp: 'source', newProp: 'imageSource'});
    }
  }

  renderContent = () => {
<<<<<<< HEAD
    const {
      content,
      leadingIcon,
      trailingIcon,
      contentStyle,
      testID
    } = this.props;

    return (
      <>
        {leadingIcon && (
          <Image testID={`${testID}.leadingIcon`} {...leadingIcon}/>
        )}
=======
    const {content, leadingIcon, trailingIcon, contentStyle, testID} = this.props;
    return (
      <>
        {leadingIcon && <Image testID={`${testID}.leadingIcon`} {...leadingIcon}/>}
>>>>>>> e57b534f
        <View testID={`${testID}.contentContainer`} style={[contentStyle]}>
          {_.map(content,
            // @ts-ignore
            ({text, ...others} = {}, index) => {
              return (
                !_.isUndefined(text) && (
                  <Text testID={`${testID}.text.${index}`} key={index} {...others}>
                    {text}
                  </Text>
                )
              );
            })}
        </View>
<<<<<<< HEAD
        {trailingIcon && (
          <Image testID={`${testID}.trailingIcon`} {...trailingIcon}/>
        )}
=======
        {trailingIcon && <Image testID={`${testID}.trailingIcon`} {...trailingIcon}/>}
>>>>>>> e57b534f
      </>
    );
  };

  renderImage = () => {
<<<<<<< HEAD
    const {source, imageStyle, imageProps, testID} = this.props;

    // not actually needed, instead of adding ts-ignore
    if (source) {
      return (
        <Image
          testID={`${testID}.image`}
          source={source}
=======
    const {source, imageSource, imageStyle, imageProps, testID} = this.props;
    const finalSource = imageSource || source;

    // not actually needed, instead of adding ts-ignore
    if (finalSource) {
      return (
        <Image
          testID={`${testID}.image`}
          source={finalSource}
>>>>>>> e57b534f
          style={imageStyle}
          customOverlayContent={this.renderContent()}
          {...imageProps}
        />
      );
    }
  };

  render() {
    const {
      source,
<<<<<<< HEAD
=======
      imageSource,
>>>>>>> e57b534f
      context: {borderStyle},
      style,
      ...others
    } = this.props;
<<<<<<< HEAD

    return (
      <View style={[styles.container, borderStyle, style]} {...others}>
        {source && this.renderImage()}
        {!source && this.renderContent()}
=======
    const finalSource = imageSource || source;

    return (
      <View style={[styles.container, borderStyle, style]} {...others}>
        {finalSource && this.renderImage()}
        {!finalSource && this.renderContent()}
>>>>>>> e57b534f
      </View>
    );
  }
}

export default asBaseComponent<CardSectionProps>(asCardChild(CardSection));


const styles = StyleSheet.create({
  container: {
    overflow: 'hidden'
  }
});<|MERGE_RESOLUTION|>--- conflicted
+++ resolved
@@ -1,23 +1,13 @@
 import _ from 'lodash';
 import React, {PureComponent} from 'react';
-<<<<<<< HEAD
-import {StyleSheet, ViewStyle, ImageStyle, StyleProp} from 'react-native';
-=======
 import {StyleSheet, ViewStyle, ImageStyle, ImageSourcePropType, StyleProp} from 'react-native';
-import {LogService} from '../../services';
->>>>>>> e57b534f
 import {asBaseComponent} from '../../commons/new';
 import View, {ViewProps} from '../view';
 import Text, {TextProps} from '../text';
 import Image, {ImageProps} from '../image';
 import asCardChild, {asCardChildProps} from './asCardChild';
 
-<<<<<<< HEAD
-
-type ContentType = TextPropTypes & {text?: string};
-=======
 type ContentType = TextProps & {text?: string};
->>>>>>> e57b534f
 
 export type CardSectionProps = ViewProps & {
   /**
@@ -44,12 +34,7 @@
   /**
    * The image source that will be used for the background
    */
-<<<<<<< HEAD
-  source?: ImageProps;
-=======
   imageSource?: ImageSourcePropType;
-  source?: ImageSourcePropType; // TODO: remove after deprecation
->>>>>>> e57b534f
   /**
    * The style for the background image
    */
@@ -69,16 +54,7 @@
 class CardSection extends PureComponent<Props> {
   static displayName = 'Card.Section';
 
-  constructor(props: Props) {
-    super(props);
-
-    if (props.imageSource) {
-      LogService.deprecationWarn({component: 'CardSection', oldProp: 'source', newProp: 'imageSource'});
-    }
-  }
-
   renderContent = () => {
-<<<<<<< HEAD
     const {
       content,
       leadingIcon,
@@ -89,15 +65,7 @@
 
     return (
       <>
-        {leadingIcon && (
-          <Image testID={`${testID}.leadingIcon`} {...leadingIcon}/>
-        )}
-=======
-    const {content, leadingIcon, trailingIcon, contentStyle, testID} = this.props;
-    return (
-      <>
         {leadingIcon && <Image testID={`${testID}.leadingIcon`} {...leadingIcon}/>}
->>>>>>> e57b534f
         <View testID={`${testID}.contentContainer`} style={[contentStyle]}>
           {_.map(content,
             // @ts-ignore
@@ -111,38 +79,20 @@
               );
             })}
         </View>
-<<<<<<< HEAD
-        {trailingIcon && (
-          <Image testID={`${testID}.trailingIcon`} {...trailingIcon}/>
-        )}
-=======
         {trailingIcon && <Image testID={`${testID}.trailingIcon`} {...trailingIcon}/>}
->>>>>>> e57b534f
       </>
     );
   };
 
   renderImage = () => {
-<<<<<<< HEAD
-    const {source, imageStyle, imageProps, testID} = this.props;
+    const {imageSource, imageStyle, imageProps, testID} = this.props;
 
     // not actually needed, instead of adding ts-ignore
-    if (source) {
+    if (imageSource) {
       return (
         <Image
           testID={`${testID}.image`}
-          source={source}
-=======
-    const {source, imageSource, imageStyle, imageProps, testID} = this.props;
-    const finalSource = imageSource || source;
-
-    // not actually needed, instead of adding ts-ignore
-    if (finalSource) {
-      return (
-        <Image
-          testID={`${testID}.image`}
-          source={finalSource}
->>>>>>> e57b534f
+          source={imageSource}
           style={imageStyle}
           customOverlayContent={this.renderContent()}
           {...imageProps}
@@ -153,29 +103,16 @@
 
   render() {
     const {
-      source,
-<<<<<<< HEAD
-=======
       imageSource,
->>>>>>> e57b534f
       context: {borderStyle},
       style,
       ...others
     } = this.props;
-<<<<<<< HEAD
 
     return (
       <View style={[styles.container, borderStyle, style]} {...others}>
-        {source && this.renderImage()}
-        {!source && this.renderContent()}
-=======
-    const finalSource = imageSource || source;
-
-    return (
-      <View style={[styles.container, borderStyle, style]} {...others}>
-        {finalSource && this.renderImage()}
-        {!finalSource && this.renderContent()}
->>>>>>> e57b534f
+        {imageSource && this.renderImage()}
+        {!imageSource && this.renderContent()}
       </View>
     );
   }

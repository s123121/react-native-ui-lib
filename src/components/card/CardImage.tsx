--- conflicted
+++ resolved
@@ -1,19 +1,15 @@
 import React, {PureComponent} from 'react';
-<<<<<<< HEAD
 import {View, StyleSheet} from 'react-native';
-=======
-import {View, StyleSheet, ImageSourcePropType} from 'react-native';
-import {LogService} from '../../services';
-// import {BaseComponent} from '../../commons';
->>>>>>> e57b534f
 import Image, {ImageProps} from '../image';
 import * as CardPresenter from './CardPresenter';
 import asCardChild, {asCardChildProps} from './asCardChild';
+// @ts-ignore
+import {LogService} from '../../services';
 
 
-<<<<<<< HEAD
 export type CardImageProps = ImageProps & {
-=======
+
+
 // TODO: Remove omitting source after imageSource deprecation (since it's required for Image)
 export type CardImageProps = Omit<ImageProps, 'source'> & {
   /**
@@ -21,7 +17,6 @@
    */
   imageSource?: ImageSourcePropType;
   source?: ImageSourcePropType; //TODO: Remove after imageSource deprecation - should take it from ImageProps
->>>>>>> e57b534f
   /**
    * Image width
    */
@@ -36,13 +31,6 @@
    * Card component
    */
   position?: string[];
-<<<<<<< HEAD
-=======
-  /**
-   * border radius, basically for Android since overflow doesn't work well (deprecated)
-   */
-  borderRadius?: number;
->>>>>>> e57b534f
 };
 
 type Props = CardImageProps & asCardChildProps;
@@ -60,8 +48,6 @@
     super(props);
 
     this.styles = createStyles(props);
-<<<<<<< HEAD
-=======
 
     if (props.imageSource) {
       LogService.deprecationWarn({component: 'CardImage', oldProp: 'imageSource', newProp: 'source'});
@@ -69,7 +55,6 @@
     if (props.borderRadius) {
       LogService.deprecationWarn({component: 'CardImage', oldProp: 'borderRadius'});
     }
->>>>>>> e57b534f
   }
 
   render() {

import PropTypes from 'prop-types';
import React from 'react';
import {StyleSheet, ActivityIndicator} from 'react-native';
import {Colors, Typography} from '../../style';
import {Constants} from '../../helpers';
import {BaseComponent} from '../../commons';
import View from '../../components/view';
import Text from '../../components/text';

/**
 * @description: Component that shows a full screen with an activity indicator
 * @example: https://github.com/wix/react-native-ui-lib/blob/master/demo/src/screens/componentScreens/LoadingScreen.js
 * 
 */
export default class LoaderScreen extends BaseComponent {
  static displayName = 'LoaderScreen';

  static propTypes = {
    ...ActivityIndicator.propTypes,
    /**
     * Color of the loading indicator
     */
    loaderColor: PropTypes.string,
    /**
     * Custom loader
     */
    customLoader: PropTypes.element,
    /**
     * Color of the loader background (only when passing 'overlay')
     */
    backgroundColor: PropTypes.string,
    /**
     * loader message
     */
    message: PropTypes.string,
    /**
     * message style
     */
    messageStyle: PropTypes.oneOfType([PropTypes.object, PropTypes.number, PropTypes.array]),
    /**
     * Show the screen as an absolute overlay
     */
    overlay: PropTypes.bool
    /**
     * Custom container style
     */
  };

  render() {
    const {
      message,
      messageStyle,
      loaderColor,
      overlay,
      backgroundColor,
      customLoader,
      containerStyle,
      ...others
    } = this.props;

    return (
      <View style={[overlay ? [styles.overlayContainer, {backgroundColor}] : styles.container, containerStyle]}>
        <View flex center>
<<<<<<< HEAD
          <ActivityIndicator
            size={'large'}
            animating
            color={loaderColor || (Constants.isIOS ? Colors.grey60 : Colors.primary)}
            {...others}
          />
          {!overlay && message && <Text style={[styles.message, messageStyle]}>{message}</Text>}
=======
          {customLoader || (
            <ActivityIndicator
              size={'large'}
              animating
              color={loaderColor || (Constants.isIOS ? Colors.dark60 : Colors.primary)}
              {...others}
            />
          )}
          {message && <Text style={[styles.message, messageStyle]}>{message}</Text>}
>>>>>>> db258d5f
        </View>
      </View>
    );
  }
}

const styles = StyleSheet.create({
  container: {
    flex: 1
  },
  overlayContainer: {
    ...StyleSheet.absoluteFillObject,
    backgroundColor: Colors.rgba(Colors.white, 0.85),
    zIndex: 100
  },
  message: {
    ...Typography.text70,
    marginTop: 18,
    color: Colors.grey10
  }
});<|MERGE_RESOLUTION|>--- conflicted
+++ resolved
@@ -61,25 +61,15 @@
     return (
       <View style={[overlay ? [styles.overlayContainer, {backgroundColor}] : styles.container, containerStyle]}>
         <View flex center>
-<<<<<<< HEAD
-          <ActivityIndicator
-            size={'large'}
-            animating
-            color={loaderColor || (Constants.isIOS ? Colors.grey60 : Colors.primary)}
-            {...others}
-          />
-          {!overlay && message && <Text style={[styles.message, messageStyle]}>{message}</Text>}
-=======
           {customLoader || (
             <ActivityIndicator
               size={'large'}
               animating
-              color={loaderColor || (Constants.isIOS ? Colors.dark60 : Colors.primary)}
+              color={loaderColor || (Constants.isIOS ? Colors.grey60 : Colors.primary)}
               {...others}
             />
           )}
           {message && <Text style={[styles.message, messageStyle]}>{message}</Text>}
->>>>>>> db258d5f
         </View>
       </View>
     );

--- conflicted
+++ resolved
@@ -1,8 +1,4 @@
-<<<<<<< HEAD
-import {Assets, Colors, Typography, Spacings} from 'react-native-ui-lib'; // eslint-disable-line
-=======
-import {Assets, Typography, Spacings, Incubator} from 'react-native-ui-lib'; // eslint-disable-line
->>>>>>> 23dfa44c
+import {Assets, Colors, Typography, Spacings, Incubator} from 'react-native-ui-lib'; // eslint-disable-line
 
 Assets.loadAssetsGroup('icons.demo', {
   add: require('./assets/icons/add.png'),
@@ -29,7 +25,6 @@
   page: Spacings.s5
 });
 
-<<<<<<< HEAD
 /* Dark Mode Schemes */
 Colors.loadSchemes({
   light: {
@@ -47,6 +42,6 @@
     mountainBackground: Colors.violet20
   }
 });
-=======
-Incubator.TextField.defaultProps = {...Incubator.TextField.defaultProps, preset: 'default'};
->>>>>>> 23dfa44c
+
+/* Components */
+Incubator.TextField.defaultProps = {...Incubator.TextField.defaultProps, preset: 'default'};
import _ from 'lodash';
import React, {Component} from 'react';
import {StyleSheet, ScrollView} from 'react-native';
<<<<<<< HEAD
import {
  Constants,
  Colors,
  Text,
  View,
  Fader,
  withScrollReached,
  WithScrollReachedProps
} from 'react-native-ui-lib';
=======
import {Colors, Text, View, Fader, withScrollReached, WithScrollReachedProps} from 'react-native-ui-lib';
>>>>>>> 92def0ca
import {renderHeader} from '../ExampleScreenPresenter';

const numberOfItems = 3;
const faderPosition = Fader.position.BOTTOM;
const itemWidth = 100;
const itemHeight = 100;
const tintColor = undefined;

const horizontal = faderPosition === Fader.position.START || faderPosition === Fader.position.END;

class FaderScreen extends Component<WithScrollReachedProps> {
  renderItem = (index: number) => {
    return (
      <View key={index} style={styles.item}>
        <Text>{index + 1}</Text>
      </View>
    );
  };

  render() {
    const {scrollReachedProps} = this.props;
    const visible =
<<<<<<< HEAD
      faderPosition === Fader.position.BOTTOM ||
      (faderPosition === Fader.position.RIGHT && !Constants.isRTL)
=======
      faderPosition === Fader.position.BOTTOM || faderPosition === Fader.position.END
>>>>>>> 92def0ca
        ? !scrollReachedProps.isScrollAtEnd
        : !scrollReachedProps.isScrollAtStart;

    return (
      <View margin-10>
        {renderHeader('Fader', {'marginB-10': true})}
        <View center>
          <View style={styles.container}>
            <ScrollView
              horizontal={horizontal}
              style={styles.scrollView}
              showsVerticalScrollIndicator={false}
              showsHorizontalScrollIndicator={false}
              scrollEventThrottle={16}
              onScroll={scrollReachedProps.onScroll}
            >
              {_.times(numberOfItems, this.renderItem)}
            </ScrollView>
<<<<<<< HEAD
            <Fader
              supportRTL
              visible={visible}
              position={faderPosition}
              tintColor={tintColor}
            />
=======
            <Fader visible={visible} position={faderPosition} tintColor={tintColor}/>
>>>>>>> 92def0ca
          </View>
        </View>
      </View>
    );
  }
}

export default withScrollReached(FaderScreen, {
  horizontal
});

const styles = StyleSheet.create({
  container: {
    width: horizontal ? undefined : itemWidth,
    height: horizontal ? itemHeight : undefined
  },
  scrollView: {
    width: horizontal ? 240 : undefined,
    height: horizontal ? undefined : 240
  },
  item: {
    height: itemHeight,
    width: itemWidth,
    backgroundColor: Colors.grey60,
    borderColor: Colors.grey40,
    borderWidth: 2,
    alignItems: 'center',
    justifyContent: 'center'
  }
});<|MERGE_RESOLUTION|>--- conflicted
+++ resolved
@@ -1,19 +1,8 @@
 import _ from 'lodash';
 import React, {Component} from 'react';
 import {StyleSheet, ScrollView} from 'react-native';
-<<<<<<< HEAD
-import {
-  Constants,
-  Colors,
-  Text,
-  View,
-  Fader,
-  withScrollReached,
-  WithScrollReachedProps
-} from 'react-native-ui-lib';
-=======
 import {Colors, Text, View, Fader, withScrollReached, WithScrollReachedProps} from 'react-native-ui-lib';
->>>>>>> 92def0ca
+// @ts-ignore
 import {renderHeader} from '../ExampleScreenPresenter';
 
 const numberOfItems = 3;
@@ -22,6 +11,7 @@
 const itemHeight = 100;
 const tintColor = undefined;
 
+// @ts-ignore
 const horizontal = faderPosition === Fader.position.START || faderPosition === Fader.position.END;
 
 class FaderScreen extends Component<WithScrollReachedProps> {
@@ -36,12 +26,7 @@
   render() {
     const {scrollReachedProps} = this.props;
     const visible =
-<<<<<<< HEAD
-      faderPosition === Fader.position.BOTTOM ||
-      (faderPosition === Fader.position.RIGHT && !Constants.isRTL)
-=======
       faderPosition === Fader.position.BOTTOM || faderPosition === Fader.position.END
->>>>>>> 92def0ca
         ? !scrollReachedProps.isScrollAtEnd
         : !scrollReachedProps.isScrollAtStart;
 
@@ -60,16 +45,7 @@
             >
               {_.times(numberOfItems, this.renderItem)}
             </ScrollView>
-<<<<<<< HEAD
-            <Fader
-              supportRTL
-              visible={visible}
-              position={faderPosition}
-              tintColor={tintColor}
-            />
-=======
             <Fader visible={visible} position={faderPosition} tintColor={tintColor}/>
->>>>>>> 92def0ca
           </View>
         </View>
       </View>

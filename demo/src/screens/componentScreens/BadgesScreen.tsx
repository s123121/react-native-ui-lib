import React, {Component} from 'react';
import {ScrollView, StyleSheet} from 'react-native';
import {Colors, View, Badge, Button, Text, Image} from 'react-native-ui-lib'; //eslint-disable-line
const BadgesSpace = 30;
const plusIcon = require('../../assets/icons/chevronUp.png');
const minusIcon = require('../../assets/icons/chevronDown.png');
const star = require('../../assets/icons/star.png');
const bell = require('../../assets/icons/bell.png');

export default class BadgesScreen extends Component {
  state = {
    value: 42
  };

  changeLabelValue(value: number) {
    const currValue = this.state.value;
    const newValue = currValue + value;
    if (newValue >= 1) {
      this.setState({value: newValue});
    }
  }

  render() {
    const customElement1 = (
      <View row>
        <Image source={bell}/>
        <Image source={bell}/>
      </View>
    );

    const customElement2 = (
      <View row>
        <Image source={bell}/>
        <Text white text90>
          37
        </Text>
        <Image source={bell}/>
      </View>
    );

    return (
      <ScrollView style={{backgroundColor: Colors.grey70}} contentContainerStyle={styles.container}>
        <Text text50 row center marginB-15>
          Badges
        </Text>
        <View row center style={{alignItems: 'flex-start'}}>
          <View center paddingH-10>
            <Badge size={20} label={this.state.value.toString()} backgroundColor={Colors.red30}/>
            <Badge
              label={this.state.value.toString()}
              containerStyle={{marginTop: BadgesSpace}}
              backgroundColor={Colors.red30}
              borderWidth={1}
            />
            <Badge
              size={16}
              label={this.state.value.toString()}
              containerStyle={{marginTop: BadgesSpace}}
              backgroundColor={Colors.red30}
            />
          </View>

          <View center paddingH-10>
            <Badge label={'9999'} labelFormatterLimit={3}/>
            <Badge
              label={'999'}
              labelFormatterLimit={2}
              containerStyle={{marginTop: BadgesSpace}}
              borderWidth={2}
              borderColor={Colors.white}
            />
            <Badge labelFormatterLimit={1} size={16} label={'99999999'} containerStyle={{marginTop: BadgesSpace}}/>
          </View>
        </View>

        <View row paddingT-20 marginB-15>
          <Button
            bg-grey60
            style={{width: 30, height: 30, borderWidth: 1, marginRight: 15}}
            iconSource={minusIcon}
            avoidMinWidth
            onPress={() => this.changeLabelValue(-1)}
            onLongPress={() => this.changeLabelValue(-10)}
          />
          <Button
            bg-grey60
            style={{width: 30, height: 30, borderWidth: 1}}
            iconSource={plusIcon}
            avoidMinWidth
            onPress={() => this.changeLabelValue(1)}
            onLongPress={() => this.changeLabelValue(10)}
          />
        </View>
        <Text center>Press buttons to change red badge value by 1.{'\n'}Long press to change it by 10.</Text>

        <Text text50 row center marginT-40>
          Pimple Badges
        </Text>
        <View row>
          <View
            center
            style={{justifyContent: 'space-around', alignItems: 'flex-start', width: 140, height: 140}}
          >
            <Text text80 row>
              size={'{\'Small pimple\'}'}
            </Text>
            <Text text80>size={'{\'Pimple\'}'}</Text>
            <Text text80 row>
              size={'{\'Big pimple\'}'}
            </Text>
          </View>

<<<<<<< HEAD
          <View center column style={{justifyContent: 'space-around', width: 40, height: 140}}>
            <Badge containerStyle={{marginLeft: BadgesSpace}} backgroundColor={Colors.green30} size={6}/>
            <Badge containerStyle={{marginLeft: BadgesSpace}} backgroundColor={Colors.red30} size={10}/>
            <Badge containerStyle={{marginLeft: BadgesSpace}} backgroundColor={Colors.blue30} size={14}/>
=======
          <View center style={{justifyContent: 'space-around', width: 40, height: 140}}>
            <Badge containerStyle={{marginLeft: BadgesSpace}} backgroundColor={Colors.green30} size={'pimpleSmall'}/>
            <Badge containerStyle={{marginLeft: BadgesSpace}} backgroundColor={Colors.red30} size={'pimpleBig'}/>
            <Badge containerStyle={{marginLeft: BadgesSpace}} backgroundColor={Colors.blue30} size={'pimpleHuge'}/>
>>>>>>> db258d5f
          </View>
        </View>
        <Text text50 marginB-10 row center marginT-25>
          Icon Badges
        </Text>
        <View row paddingH-15>
          <View style={styles.iconBadgeColumnContainer}>
            <Badge size={16} icon={star} borderWidth={1} borderColor={Colors.red30}/>
            <Text text80 style={{marginTop: 10}}>
              small(16)
            </Text>
          </View>

          <View style={styles.iconBadgeColumnContainer}>
            <Badge icon={star} iconStyle={{tintColor: Colors.red30}}/>
            <Text text80 style={{marginTop: 10}}>
              default(20)
            </Text>
          </View>

          <View style={styles.iconBadgeColumnContainer}>
            <Badge size={24} icon={star} iconStyle={{backgroundColor: Colors.red30}}/>
            <Text text80 style={{marginTop: 10}}>
              large(24)
            </Text>
          </View>

          <View style={styles.iconBadgeColumnContainer}>
            <Badge icon={star} borderRadius={6} iconStyle={{backgroundColor: Colors.red30}}/>
            <Text text80 style={{marginTop: 10}}>
              border radius
            </Text>
          </View>
        </View>

        <Text text50 marginB-10 row center marginT-25>
          Counter Icon Badges
        </Text>
        <View row paddingH-15>
          <Badge marginR-10 label={'9999'} labelFormatterLimit={3} icon={bell} backgroundColor={Colors.red30}/>
          <Badge marginR-10 label={'4'} icon={bell} backgroundColor={Colors.red30}/>
        </View>

        <Text text50 marginB-10 row center marginT-25>
          Custom Element Badges
        </Text>
        <View row paddingH-15>
          <Badge marginR-10 label={'17'} customElement={customElement1}/>
          <Badge marginR-10 customElement={customElement2} backgroundColor={Colors.grey30}/>
        </View>
      </ScrollView>
    );
  }
}

const styles = StyleSheet.create({
  container: {
    alignItems: 'center',
    padding: 20,
    backgroundColor: Colors.grey70
  },
  iconBadgeColumnContainer: {
    flex: 1,
    justifyContent: 'space-between',
    alignItems: 'center',
    flexDirection: 'column'
  }
});<|MERGE_RESOLUTION|>--- conflicted
+++ resolved
@@ -110,17 +110,10 @@
             </Text>
           </View>
 
-<<<<<<< HEAD
-          <View center column style={{justifyContent: 'space-around', width: 40, height: 140}}>
+          <View center style={{justifyContent: 'space-around', width: 40, height: 140}}>
             <Badge containerStyle={{marginLeft: BadgesSpace}} backgroundColor={Colors.green30} size={6}/>
             <Badge containerStyle={{marginLeft: BadgesSpace}} backgroundColor={Colors.red30} size={10}/>
             <Badge containerStyle={{marginLeft: BadgesSpace}} backgroundColor={Colors.blue30} size={14}/>
-=======
-          <View center style={{justifyContent: 'space-around', width: 40, height: 140}}>
-            <Badge containerStyle={{marginLeft: BadgesSpace}} backgroundColor={Colors.green30} size={'pimpleSmall'}/>
-            <Badge containerStyle={{marginLeft: BadgesSpace}} backgroundColor={Colors.red30} size={'pimpleBig'}/>
-            <Badge containerStyle={{marginLeft: BadgesSpace}} backgroundColor={Colors.blue30} size={'pimpleHuge'}/>
->>>>>>> db258d5f
           </View>
         </View>
         <Text text50 marginB-10 row center marginT-25>

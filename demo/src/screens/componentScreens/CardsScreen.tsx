import _ from 'lodash';
import React, {Component} from 'react';
import {StyleSheet, ScrollView} from 'react-native';
import {Colors, View, Card, CardProps, Button, Text} from 'react-native-ui-lib';
// @ts-ignore
import posts from '../../data/posts';


const featureIcon = require('../../assets/icons/star.png');
const shareIcon = require('../../assets/icons/share.png');
const cardImage = require('../../assets/images/card-example.jpg');
const cardImage2 = require('../../assets/images/empty-state.jpg');

type CardsScreenProps = {};
type CardsScreenState = {
  selected1: boolean;
  selected2: boolean;
};

export default class CardsScreen extends Component<CardsScreenProps, CardsScreenState> {
  state = {
    selected1: true,
    selected2: true
  };

  renderSelectableCards = () => {
    const {selected1, selected2} = this.state;

    return (
      <View row marginV-10>
        <Card
          height={120}
          flex
          selected={selected1}
          onPress={() => this.setState({selected1: !selected1})}
          activeOpacity={1}
          marginR-20
        >
          <Card.Section imageSource={cardImage} imageStyle={{height: '100%'}}/>
        </Card>
        <Card
          height={120}
          flex
          selected={selected2}
          onPress={() => this.setState({selected2: !selected2})}
          activeOpacity={1}
          selectionOptions={{
            color: Colors.grey10,
            indicatorSize: 25,
            borderWidth: 3
          }}
        >
          <Card.Section imageSource={cardImage} imageStyle={{height: '100%'}}/>
        </Card>
      </View>
    );
  };

  renderTextSection = () => {
    return (
      <Card.Section
        content={[
          {text: 'You’re Invited!', text70: true, grey10: true},
          {
            text: '222 Join Old The Town Barbershop Official Store. Download the Wix app to...',
            text80: true,
            grey10: true
          },
          {text: 'wix.to/A465c', text90: true, grey50: true}
        ]}
        style={{padding: 20, flex: 1}}
      />
    );
  };

  renderText = () => {
    return (
      <View padding-20 flex>
        <Text text70 grey10>
          You’re Invited!
        </Text>
        <Text text80 grey10>
          222 Join Old The Town Barbershop Official Store. Download the Wix app
          to...
        </Text>
        <Text text90 grey50>
          wix.to/A465c
        </Text>
      </View>
    );
  };

  renderHorizontalCard = (isImageOnLeft: boolean, borderRadius: number, useSection: boolean) => {
    return (
      <Card
        row
        height={160}
        style={{marginBottom: 15}}
        onPress={() => {}}
        borderRadius={borderRadius}
        useNative
        activeOpacity={1}
        activeScale={isImageOnLeft ? 0.96 : 1.04}
      >
        {isImageOnLeft && (
          <Card.Section
            imageSource={cardImage}
            imageStyle={{width: 115, height: '100%'}}
          />
        )}
        {useSection ? this.renderTextSection() : this.renderText()}
        {!isImageOnLeft && (
          <Card.Section
            imageSource={cardImage}
            imageStyle={{width: 115, height: '100%'}}
          />
        )}
      </Card>
    );
  };

  renderImageOnBottom = () => {
    return (
      <Card style={{marginBottom: 10}} onPress={() => {}}>
        <Card.Section
          bg-white
          content={[
            {text: 'You’re Invited!', text70: true, grey10: true},
            {text: 'join now', text90: true, grey50: true}
          ]}
          style={{padding: 20}}
        />
        <Card.Section imageSource={cardImage2} imageStyle={{height: 120}}/>
      </Card>
    );
  };

  renderCoupon = (cardProps: CardProps) => {
    return (
      <Card {...cardProps} flex height={160} onPress={() => {}} useNative activeOpacity={1} activeScale={0.96}>
        <Card.Section
          bg-red30
          padding-20
          flex-3
          content={[
            {text: 'Special sale!', text70: true},
            {text: '10%', text60: true}
          ]}
          contentStyle={{alignItems: 'center'}}
        />
        <Card.Section
          bg-white
          padding-20
          flex
          content={[{text: 'All site', text70: true, grey10: true}]}
          contentStyle={{alignItems: 'center', margin: 0, padding: 0}}
        />
      </Card>
    );
  };

  renderCoupons = () => {
    return (
      <View row spread marginB-10>
        {this.renderCoupon({'marginR-10': true})}
        {this.renderCoupon({'marginL-10': true})}
      </View>
    );
  };

  renderComplexImage = (cardProps: CardProps, image: React.ReactNode) => {
    return (
      <Card {...cardProps} flex marginV-10 onPress={() => {}} useNative activeOpacity={1} activeScale={0.96}>
        {image}
        <Card.Section
          bg-white
          padding-20
          content={[{text: 'All site', text70: true, grey10: true}]}
          contentStyle={{alignItems: 'center'}}
        />
      </Card>
    );
  };

  renderComplexImages = () => {
    return (
      <View row spread height={160}>
        {
          // Icon
          this.renderComplexImage({'marginR-5': true},
            <Card.Section
              flex
              backgroundColor={Colors.blue20}
              imageSource={featureIcon}
              imageStyle={{
                width: 25,
                height: 25,
                flex: 0,
                alignSelf: 'center'
              }}
              style={{
                justifyContent: 'center'
              }}
            />)
        }
        {
          // Image with overlay content
          this.renderComplexImage({'marginL-5': true},
            <Card.Section
              flex
              imageSource={cardImage2}
              imageStyle={{height: '100%'}}
              content={[
                {text: 'Special sale!', text70: true, blue10: true},
                {text: '10%', text60: true, blue10: true}
              ]}
              contentStyle={{
                flex: 1,
                alignItems: 'center',
                justifyContent: 'center'
              }}
            />)
        }
      </View>
    );
  };

  renderNumbers = () => {
    return (
      <ScrollView style={{height: 100, marginBottom: 20}} horizontal showsHorizontalScrollIndicator={false}>
        {_.times(4, i => {
          return (
            <Card key={i} width={100} style={{marginRight: 20}} backgroundColor={Colors.white}>
              <View padding-15>
                <Text text30 grey30>
                  {i}
                </Text>
              </View>
            </Card>
          );
        })}
      </ScrollView>
    );
  };

  renderBackgroundCard = (cardProps: CardProps, body: React.ReactNode) => {
    return (
      <Card flex center height={80} {...cardProps}>
        {body}
      </Card>
    );
  };

  renderComplexExample = () => {
    return _.map(posts, (post, i) => {
      const statusColor = post.status === 'Published' ? Colors.green30 : Colors.orange30;

      return (
        <Card
          key={i}
          style={{marginBottom: 15}}
          onPress={() => console.log('press on a card')}
        >
          <Card.Section
            imageSource={post.coverImage}
            imageStyle={{height: 160}}
          />

<<<<<<< HEAD
          <View padding-20>
=======
          <View padding-20 bg-white>
>>>>>>> e0247b77
            <Text text40 color={Colors.grey10}>
              {post.title}
            </Text>
            <View row>
              <Text text90 color={statusColor}>
                {post.status}
              </Text>
              <Text text90> | {post.timestamp}</Text>
            </View>

            <Text text70 color={Colors.grey10}>
              {post.description}
            </Text>

            <View>
              <Text text90 color={Colors.grey50}>
                {post.likes} Likes
              </Text>
              <View row right>
                <Button
                  style={{marginRight: 10}}
                  text90
                  link
                  iconSource={featureIcon}
                  label="Feature"
                />
                <Button text90 link iconSource={shareIcon} label="Share"/>
              </View>
            </View>
          </View>
        </Card>
      );
    });
  };

  renderCustomContent = () => {
    return (
      <>
        {this.renderNumbers()}
        {this.renderImageOnBottom()}
        {this.renderComplexExample()}
      </>
    );
  };

  render() {
    return (
      <View bg-grey70>
        <ScrollView>
          <View flex padding-20>
            <Text h1 marginB-s4>Cards</Text>
            <Text h3>Selectable Cards</Text>
            {this.renderSelectableCards()}
            <Text h3 marginB-s4>
              Horizontal Cards
            </Text>
            {this.renderHorizontalCard(true, 0, true)}
            {this.renderHorizontalCard(true, 20, false)}
            {this.renderHorizontalCard(false, 0, false)}
            {this.renderHorizontalCard(false, 20, true)}
            <Text h3 marginB-s4>
              Card Sections
            </Text>
            {this.renderCoupons()}
            {this.renderComplexImages()}
            <Text h3 marginB-s4>
              Others
            </Text>
            {this.renderCustomContent()}
          </View>
        </ScrollView>
      </View>
    );
  }
}

StyleSheet.create({
  container: {}
});<|MERGE_RESOLUTION|>--- conflicted
+++ resolved
@@ -266,11 +266,7 @@
             imageStyle={{height: 160}}
           />
 
-<<<<<<< HEAD
-          <View padding-20>
-=======
           <View padding-20 bg-white>
->>>>>>> e0247b77
             <Text text40 color={Colors.grey10}>
               {post.title}
             </Text>

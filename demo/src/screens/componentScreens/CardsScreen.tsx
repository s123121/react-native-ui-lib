--- conflicted
+++ resolved
@@ -79,14 +79,9 @@
         <Text text70 grey10>
           You’re Invited!
         </Text>
-<<<<<<< HEAD
         <Text text80 grey10>
           222 Join Old The Town Barbershop Official Store. Download the Wix app
           to...
-=======
-        <Text text80 dark10>
-          222 Join Old The Town Barbershop Official Store. Download the Wix app to...
->>>>>>> e57b534f
         </Text>
         <Text text90 grey50>
           wix.to/A465c
@@ -109,7 +104,6 @@
         activeOpacity={1}
         activeScale={isImageOnLeft ? 0.96 : 1.04}
       >
-<<<<<<< HEAD
         {isImageOnLeft && (
           <Card.Section
             source={cardImage}
@@ -123,11 +117,6 @@
             imageStyle={{width: 115, height: '100%'}}
           />
         )}
-=======
-        {isImageOnLeft && <Card.Section source={cardImage} imageStyle={{width: 115, height: '100%'}}/>}
-        {useSection ? this.renderTextSection() : this.renderText()}
-        {!isImageOnLeft && <Card.Section source={cardImage} imageStyle={{width: 115, height: '100%'}}/>}
->>>>>>> e57b534f
       </Card>
     );
   };
@@ -142,11 +131,7 @@
           ]}
           style={{padding: 20}}
         />
-<<<<<<< HEAD
-        <Card.Section source={cardImage2} imageStyle={{height: 120}} />
-=======
         <Card.Section source={cardImage2} imageStyle={{height: 120}}/>
->>>>>>> e57b534f
       </Card>
     );
   };
@@ -268,7 +253,6 @@
   renderBackgroundTypes = () => {
     return (
       <View row marginV-10>
-<<<<<<< HEAD
         {this.renderBackgroundCard(
           {'marginR-20': true, style: {backgroundColor: Colors.grey60}},
           <Text text80 center white>
@@ -281,17 +265,6 @@
             style: {backgroundColor: Colors.rgba(Colors.grey60, 0.75)}
           },
           <Text text70 center white>
-=======
-        {this.renderBackgroundCard({'marginR-20': true, style: {backgroundColor: Colors.dark60}},
-          <Text text80 center white>
-            With custom background color
-          </Text>)}
-        {this.renderBackgroundCard({
-          'marginR-20': true,
-          style: {backgroundColor: Colors.rgba(Colors.dark60, 0.75)}
-        },
-        <Text text70 center white>
->>>>>>> e57b534f
             With opacity
         </Text>)}
         {Constants.isIOS &&
@@ -313,7 +286,6 @@
       const statusColor = post.status === 'Published' ? Colors.green30 : Colors.orange30;
 
       return (
-<<<<<<< HEAD
         <Card
           key={i}
           style={{marginBottom: 15}}
@@ -323,10 +295,6 @@
             source={post.coverImage}
             imageStyle={{height: 160}}
           />
-=======
-        <Card key={i} style={{marginBottom: 15}} onPress={() => console.log('press on a card')}>
-          <Card.Section source={post.coverImage} imageStyle={{height: 160}}/>
->>>>>>> e57b534f
 
           <View padding-20>
             <Text text40 color={Colors.grey10}>
@@ -348,7 +316,6 @@
                 {post.likes} Likes
               </Text>
               <View row right>
-<<<<<<< HEAD
                 <Button
                   style={{marginRight: 10}}
                   text90
@@ -356,9 +323,6 @@
                   iconSource={featureIcon}
                   label="Feature"
                 />
-=======
-                <Button style={{marginRight: 10}} text90 link iconSource={featureIcon} label="Feature"/>
->>>>>>> e57b534f
                 <Button text90 link iconSource={shareIcon} label="Share"/>
               </View>
             </View>

import _ from 'lodash';
import React, {Component} from 'react';
import AsyncStorage from '@react-native-community/async-storage';
import {StyleSheet, I18nManager} from 'react-native';
import {Colors, View, Text, Picker, Toast, Switch} from 'react-native-ui-lib'; //eslint-disable-line
import {navigationData} from './MenuStructure';

const none = {label: '[None]', value: ''};
const playgroundScreen = {label: 'Playground', value: 'unicorn.PlaygroundScreen'};

class SettingsScreen extends Component {
  constructor(props) {
    super(props);

    const data = props.navigationData || navigationData;
    const playground = props.playground || playgroundScreen;

    this.state = {
      showRefreshMessage: false,
      screens: [
        none,
        playground,
        ..._.chain(data)
          .values()
          .map('screens')
          .flatten()
          .map(screen => ({label: screen.title, value: screen.screen}))
          .value()
      ]
    };
  }

  async UNSAFE_componentWillMount() {
    const {screens} = this.state;
    const defaultScreenId = await AsyncStorage.getItem('uilib.defaultScreen');
    const defaultScreen = _.find(screens, {value: defaultScreenId});

    const isRTLString = await AsyncStorage.getItem('uilib.isRTL');
    const isRTL = isRTLString === 'true';

    this.setState({defaultScreen, isRTL});
  }

  onDirectionChange = () => {
    this.setState({isRTL: !this.state.isRTL}, () => {
      I18nManager.forceRTL(this.state.isRTL);
      AsyncStorage.setItem('uilib.isRTL', `${this.state.isRTL}`);
      setTimeout(() => {
        this.setState({showRefreshMessage: true});
      }, 1000);
    });
  };

  setDefaultScreen = (screen) => {
    this.setState({defaultScreen: screen});
    AsyncStorage.setItem('uilib.defaultScreen', screen.value);
    setTimeout(() => {
      this.setState({showRefreshMessage: true});
    }, 1000);
  };

  render() {
    const {defaultScreen, showRefreshMessage, isRTL, screens} = this.state;
    const {extraSettingsUI} = this.props;
    const filteredScreens = _.filter(screens, screen => !_.isUndefined(screen.value));

    return (
      <View flex padding-25 bg-grey80>
        <View flex>
          <Text text60>Default Screen</Text>
          <Text text70 marginB-20>
            Set default screen to open on app startup
          </Text>
          <Picker
            testID={'uilib.defaultScreenPicker'}
            placeholder="Pick default screen..."
            showSearch
            value={defaultScreen}
            onChange={this.setDefaultScreen}
          >
            {_.map(filteredScreens, screen => (
              <Picker.Item key={screen.value} value={screen}/>
            ))}
          </Picker>

<<<<<<< HEAD
          <View style={{borderWidth: 1, borderColor: Colors.grey70, marginTop: 40}}>
=======
          <View style={{borderWidth: 1, borderColor: Colors.dark70, marginTop: 40}}>
>>>>>>> e57b534f
            <View style={[{padding: 5, borderBottomWidth: 1}, styles.block]}>
              <Text text80 grey20>Current layout direction</Text>
            </View>
            <View center margin-5 padding-10>
              <Text text70>{isRTL ? 'RIGHT to LEFT' : 'LEFT to RIGHT'}</Text>
            </View>

            <View row spread centerV style={[{padding: 12, borderTopWidth: 1}, styles.block]}>
              <Switch
                value={isRTL}
                onValueChange={this.onDirectionChange}
              />
              <Text text80 grey20>Force RTL</Text>
            </View>
          </View>

          {extraSettingsUI?.()}
        </View>

        <Text text30 grey10>Settings</Text>
        <Toast visible={showRefreshMessage} position="bottom" message="Refresh the app!"/>
      </View>
    );
  }
}

const styles = StyleSheet.create({
  block: {
    borderColor: Colors.grey70,
    backgroundColor: Colors.grey80
  }
});

export default SettingsScreen;<|MERGE_RESOLUTION|>--- conflicted
+++ resolved
@@ -83,11 +83,7 @@
             ))}
           </Picker>
 
-<<<<<<< HEAD
           <View style={{borderWidth: 1, borderColor: Colors.grey70, marginTop: 40}}>
-=======
-          <View style={{borderWidth: 1, borderColor: Colors.dark70, marginTop: 40}}>
->>>>>>> e57b534f
             <View style={[{padding: 5, borderBottomWidth: 1}, styles.block]}>
               <Text text80 grey20>Current layout direction</Text>
             </View>

apply plugin: 'com.android.library'

project.ext {
    buildToolsVersion = rootProject.ext.has("buildToolsVersion") ? rootProject.ext.buildToolsVersion : '27.0.3'
    minSdkVersion = rootProject.ext.has("minSdkVersion") ? rootProject.ext.minSdkVersion : 19
<<<<<<< HEAD
    compileSdkVersion = rootProject.ext.has("compileSdkVersion") ? rootProject.ext.compileSdkVersion : 26
    targetSdkVersion = rootProject.ext.has("targetSdkVersion") ? rootProject.ext.targetSdkVersion : 26
    supportLibVersion = rootProject.ext.has("supportLibVersion") ? rootProject.ext.supportLibVersion  : '26.1.0'
=======
    compileSdkVersion = rootProject.ext.has("compileSdkVersion") ? rootProject.ext.compileSdkVersion : 27
    targetSdkVersion = rootProject.ext.has("targetSdkVersion") ? rootProject.ext.targetSdkVersion : 27
    supportLibVersion = rootProject.ext.has("supportLibVersion") ? rootProject.ext.supportLibVersion  : '27.1.1'
>>>>>>> 039b8371
}

android {
    compileSdkVersion project.ext.compileSdkVersion
    buildToolsVersion project.ext.buildToolsVersion

    defaultConfig {
        minSdkVersion project.ext.minSdkVersion
        targetSdkVersion project.ext.targetSdkVersion
        versionCode 1
        versionName "1.0"
    }
    buildTypes {
        release {
            minifyEnabled false
            proguardFiles getDefaultProguardFile('proguard-android.txt'), 'proguard-rules.pro'
        }
    }
}

dependencies {
    compile 'com.facebook.react:react-native:+'
}<|MERGE_RESOLUTION|>--- conflicted
+++ resolved
@@ -3,15 +3,9 @@
 project.ext {
     buildToolsVersion = rootProject.ext.has("buildToolsVersion") ? rootProject.ext.buildToolsVersion : '27.0.3'
     minSdkVersion = rootProject.ext.has("minSdkVersion") ? rootProject.ext.minSdkVersion : 19
-<<<<<<< HEAD
-    compileSdkVersion = rootProject.ext.has("compileSdkVersion") ? rootProject.ext.compileSdkVersion : 26
-    targetSdkVersion = rootProject.ext.has("targetSdkVersion") ? rootProject.ext.targetSdkVersion : 26
-    supportLibVersion = rootProject.ext.has("supportLibVersion") ? rootProject.ext.supportLibVersion  : '26.1.0'
-=======
     compileSdkVersion = rootProject.ext.has("compileSdkVersion") ? rootProject.ext.compileSdkVersion : 27
     targetSdkVersion = rootProject.ext.has("targetSdkVersion") ? rootProject.ext.targetSdkVersion : 27
     supportLibVersion = rootProject.ext.has("supportLibVersion") ? rootProject.ext.supportLibVersion  : '27.1.1'
->>>>>>> 039b8371
 }
 
 android {

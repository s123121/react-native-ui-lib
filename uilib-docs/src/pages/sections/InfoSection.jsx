--- conflicted
+++ resolved
@@ -25,11 +25,7 @@
               </a>
             </li>
             <li>
-<<<<<<< HEAD
-              <a target="_blank" rel="noreferrer" href="https://snack.expo.io/@ethanshar/rnuilib_snack">
-=======
-              <a target="_blank" href={expoSnackLink}>
->>>>>>> 79e8e378
+              <a target="_blank" rel="noreferrer" href={expoSnackLink}>
                 Expo-Snack
               </a>
             </li>

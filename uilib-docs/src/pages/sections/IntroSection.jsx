--- conflicted
+++ resolved
@@ -7,28 +7,15 @@
 export default () => {
   return (
     <div className="intro">
-<<<<<<< HEAD
       <img src={introCover} alt="showcase" className="intro-cover" />
-      <div className="intro-inner">
-        <div className="intro-content">
-          <p>
-            <span className="lib-name">RNUI</span> is a UI Toolset & Components Library for React Native
-          </p>
-          <div className="git-stars">
-            <img src={goldStar} alt="gold star" />
-            <span className="star-count">2.7k</span>
-          </div>
-=======
-      <img src={introCover} className="intro-cover" />
       <div className="intro-content">
         <p>
           <span className="lib-name">RNUI</span> is a UI Toolset & Components Library for React Native
         </p>
         <div className="git-stars">
-          <img src={goldStar} />
+          <img src={goldStar} alt="gold star" />
           <span className="star-count">2.8k</span>
         </div>
->>>>>>> e4b582b2
 
         <div className="buttons">
           <Link to="/getting-started/setup">

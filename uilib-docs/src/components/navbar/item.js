import React from 'react';
import Link from 'gatsby-link';
import _ from 'lodash';
import classnames from 'classnames';

<<<<<<< HEAD
export default ({id, link, components, currentPage}) => {
=======
const undocumentedGroups = ['Incubator'];

export default ({id, link, components, currentPage, onLinkClick}) => {
>>>>>>> e4b582b2
  const hasChildren = _.size(components) > 1;

  if (!hasChildren) {
    return <ItemEntry id={id} link={link} currentPage={currentPage} onLinkClick={onLinkClick} />;
  } else {
    const isUndocumented = _.isUndefined(_.find(components, {node: {displayName: id}}));
    return (
      <li key={id}>
        {isUndocumented ? (
          <span className={classnames('entry', {selected: id === currentPage})}>{id}</span>
        ) : (
<<<<<<< HEAD
          <Link key={id} to={`/docs/${id}/`}>
            <span className={classnames('entry', {selected: id === currentPage})}>{id}</span>
=======
          <Link key={id} to={`/docs/${id}/`} onClick={onLinkClick}>
            <span class={classnames('entry', {selected: id === currentPage})}>{id}</span>
>>>>>>> e4b582b2
          </Link>
        )}

        <ul className="nested">
          {_.map(_.filter(components, c => c.node.displayName !== id), c => {
            return (
<<<<<<< HEAD
              <ItemEntry id={c.node.displayName} key={c.node.displayName} currentPage={currentPage} />
=======
              <ItemEntry id={c.node.displayName} currentPage={currentPage} onLinkClick={onLinkClick}/>
>>>>>>> e4b582b2
            );
          })}
        </ul>
      </li>
    );
  }
};

const ItemEntry = ({id, link, currentPage, onLinkClick}) => {
  return (
    <li key={id}>
<<<<<<< HEAD
      <Link key={id} to={link || `/docs/${id}/`}>
        <span className={classnames('entry', {selected: id === currentPage})}>
=======
      <Link key={id} to={link || `/docs/${id}/`} onClick={onLinkClick}>
        <span class={classnames('entry', {selected: id === currentPage})}>
>>>>>>> e4b582b2
          {id}
        </span>
      </Link>
    </li>
  );
};<|MERGE_RESOLUTION|>--- conflicted
+++ resolved
@@ -3,13 +3,7 @@
 import _ from 'lodash';
 import classnames from 'classnames';
 
-<<<<<<< HEAD
-export default ({id, link, components, currentPage}) => {
-=======
-const undocumentedGroups = ['Incubator'];
-
 export default ({id, link, components, currentPage, onLinkClick}) => {
->>>>>>> e4b582b2
   const hasChildren = _.size(components) > 1;
 
   if (!hasChildren) {
@@ -21,24 +15,15 @@
         {isUndocumented ? (
           <span className={classnames('entry', {selected: id === currentPage})}>{id}</span>
         ) : (
-<<<<<<< HEAD
-          <Link key={id} to={`/docs/${id}/`}>
+          <Link key={id} to={`/docs/${id}/`} onClick={onLinkClick}>
             <span className={classnames('entry', {selected: id === currentPage})}>{id}</span>
-=======
-          <Link key={id} to={`/docs/${id}/`} onClick={onLinkClick}>
-            <span class={classnames('entry', {selected: id === currentPage})}>{id}</span>
->>>>>>> e4b582b2
           </Link>
         )}
 
         <ul className="nested">
           {_.map(_.filter(components, c => c.node.displayName !== id), c => {
             return (
-<<<<<<< HEAD
-              <ItemEntry id={c.node.displayName} key={c.node.displayName} currentPage={currentPage} />
-=======
-              <ItemEntry id={c.node.displayName} currentPage={currentPage} onLinkClick={onLinkClick}/>
->>>>>>> e4b582b2
+              <ItemEntry id={c.node.displayName} key={c.node.displayName} currentPage={currentPage} onLinkClick={onLinkClick}/>
             );
           })}
         </ul>
@@ -50,13 +35,8 @@
 const ItemEntry = ({id, link, currentPage, onLinkClick}) => {
   return (
     <li key={id}>
-<<<<<<< HEAD
-      <Link key={id} to={link || `/docs/${id}/`}>
+      <Link key={id} to={link || `/docs/${id}/`} onClick={onLinkClick}>
         <span className={classnames('entry', {selected: id === currentPage})}>
-=======
-      <Link key={id} to={link || `/docs/${id}/`} onClick={onLinkClick}>
-        <span class={classnames('entry', {selected: id === currentPage})}>
->>>>>>> e4b582b2
           {id}
         </span>
       </Link>

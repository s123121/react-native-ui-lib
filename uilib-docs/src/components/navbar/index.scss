--- conflicted
+++ resolved
@@ -41,11 +41,7 @@
       border: 0;
       padding: 5px;
       background: transparent;
-<<<<<<< HEAD
       background: $grey60;
-=======
-      background: $dark80;
->>>>>>> e0247b77
       border-radius: 20px;
       display: flex;
       align-items: center;

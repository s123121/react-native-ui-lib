import React, {Component} from 'react';
import {StaticQuery, graphql} from 'gatsby';
import classnames from 'classnames';
import _ from 'lodash';
import fuzzysearch from 'fuzzysearch';

import './index.scss';
import searchIcon from '../../images/search.svg';
import clearIcon from '../../images/delete.svg';
import Item from './item';
import Fab from '../fab';

class Navbar extends Component {
  state = {
    showNavbar: false,
    filter: ''
  };

  setFilter = ({target: {value}}) => {
    this.setState({filter: value});
  };

  resetSearch = () => {
    this.setState({filter: ''});
  };

  getCurrentPage = () => {
    if (typeof window !== 'undefined') {
      const path = window.location.href;

      return _.flow(
        p => _.split(p, '/'),
        items => _.filter(items, i => !_.isEmpty(i)),
        _.last
      )(path);
    }
  };

  getMarkdownPages = data => {
    const {filter} = this.state;
    const markdownPages = data.allFile.edges;
    const pages = _.flow(
      pages => _.map(pages, ({node}) => node.childMarkdownRemark.frontmatter),
      items => _.filter(items, item => fuzzysearch(_.toLower(filter), _.toLower(item.title))),
      items => _.sortBy(items, 'index')
    )(markdownPages);

    return pages;
  };

  getNavbarComponents(data) {
    const components = data.allComponentMetadata.edges;
    const filteredComponents = _.flow(
      components => _.filter(components, component => component.node.displayName !== 'IGNORE'),
      components => _.uniqBy(components, 'node.displayName'),
      components => _.sortBy(components, 'node.displayName')
    )(components);

    return filteredComponents;
  }

  toggleNavbar = value => {
    this.setState({
      showNavbar: _.isBoolean(value) ? value : !this.state.showNavbar
    });
  };

  renderSearch = () => {
    const {filter} = this.state;
    const clearButtonClassName = classnames('clear-button', {
      hidden: _.isEmpty(filter)
    });
    return (
      <div className="search">
<<<<<<< HEAD
        <img src={searchIcon} alt="search" />
        <input
          placeholder="Search..."
          onChange={this.setFilter}
          value={filter}
        />
=======
        <img src={searchIcon} />
        <input placeholder="Search..." onChange={this.setFilter} value={filter} />
>>>>>>> e4b582b2
        <button className={clearButtonClassName} onClick={this.resetSearch}>
          <img src={clearIcon} alt="clear search" />
        </button>
      </div>
    );
  };

  renderNavbar = data => {
    const currentPage = this.getCurrentPage();
    const {filter, showNavbar} = this.state;
    const markdowns = this.getMarkdownPages(data);
    const components = this.getNavbarComponents(data);
    const filteredComponents = _.filter(components, component =>
      fuzzysearch(_.toLower(filter), _.toLower(component.node.displayName))
    );
    const componentsByGroups = _.groupBy(filteredComponents, c => _.split(c.node.displayName, '.')[0]);

    const navbarClassName = classnames('navbar', {
      visible: showNavbar
    });

    return (
<<<<<<< HEAD
      <div className="navbar">
        {this.renderSearch()}
        <ul>
          {_.map(markdowns, page => {
            return <Item key={page.title} id={page.title} link={page.path} />;
          })}
          <li className="separator" />
          {_.map(componentsByGroups, (components, key) => {
            return (
              <Item
                key={key}
                id={key}
                components={components}
                currentPage={currentPage}
              />
            );
          })}
        </ul>
      </div>
=======
      <>
        <div className={navbarClassName}>
          {this.renderSearch()}
          <ul>
            {_.map(markdowns, page => {
              return (
                <Item key={page.title} id={page.title} link={page.path} onLinkClick={() => this.toggleNavbar(false)} />
              );
            })}
            {!_.isEmpty(markdowns) && <li className="separator" />}
            {_.map(componentsByGroups, (components, key) => {
              return (
                <Item
                  key={key}
                  id={key}
                  components={components}
                  currentPage={currentPage}
                  onLinkClick={() => this.toggleNavbar(false)}
                />
              );
            })}
          </ul>
        </div>
        <Fab onClick={this.toggleNavbar} />
      </>
>>>>>>> e4b582b2
    );
  };

  render() {
    return (
      <StaticQuery
        query={graphql`
          query LayoutQuery {
            allComponentMetadata {
              edges {
                node {
                  displayName
                }
              }
            }
            allFile(
              filter: {
                sourceInstanceName: {eq: "markdown-pages"}
                childMarkdownRemark: {frontmatter: {path: {ne: null}}}
              }
            ) {
              edges {
                node {
                  childMarkdownRemark {
                    frontmatter {
                      index
                      title
                      path
                    }
                  }
                }
              }
            }
          }
        `}
        render={this.renderNavbar}
      />
    );
  }
}

export default Navbar;<|MERGE_RESOLUTION|>--- conflicted
+++ resolved
@@ -72,17 +72,8 @@
     });
     return (
       <div className="search">
-<<<<<<< HEAD
         <img src={searchIcon} alt="search" />
-        <input
-          placeholder="Search..."
-          onChange={this.setFilter}
-          value={filter}
-        />
-=======
-        <img src={searchIcon} />
         <input placeholder="Search..." onChange={this.setFilter} value={filter} />
->>>>>>> e4b582b2
         <button className={clearButtonClassName} onClick={this.resetSearch}>
           <img src={clearIcon} alt="clear search" />
         </button>
@@ -105,27 +96,6 @@
     });
 
     return (
-<<<<<<< HEAD
-      <div className="navbar">
-        {this.renderSearch()}
-        <ul>
-          {_.map(markdowns, page => {
-            return <Item key={page.title} id={page.title} link={page.path} />;
-          })}
-          <li className="separator" />
-          {_.map(componentsByGroups, (components, key) => {
-            return (
-              <Item
-                key={key}
-                id={key}
-                components={components}
-                currentPage={currentPage}
-              />
-            );
-          })}
-        </ul>
-      </div>
-=======
       <>
         <div className={navbarClassName}>
           {this.renderSearch()}
@@ -151,7 +121,6 @@
         </div>
         <Fab onClick={this.toggleNavbar} />
       </>
->>>>>>> e4b582b2
     );
   };
 

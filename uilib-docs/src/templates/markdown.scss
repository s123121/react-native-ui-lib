@import 'src/styles/constants';

.markdown {
  display: flex;

  .markdown-content {
    padding: 0 20px;
    min-width: 50vw;
    padding-bottom: 20px;
    overflow-y: auto;

    @include desktop {
      padding: 0 72px;
      padding-bottom: 40px;
      width: 80%;
    }
  }

  p {
    word-break: break-word;
    line-height: 1.4;
  }

  pre {
    background-color: $grey80;
    border-radius: 4px;
    padding: 16px;
    box-shadow: 2px 2px 2px $dark60;

    code {
      background: transparent;
      color: $dark10;
      padding: 0;
      white-space: pre-wrap;
    }
  }

  code {
    word-break: break-word;
    display: inline-block;
<<<<<<< HEAD
    background: $dark70;
=======
    background: $grey70;
>>>>>>> 2aa6fad5
    color: $primary;
    padding: 1px 2px;
    margin-bottom: 2px;
  }

  li {
    line-height: 1.4;
  }
}<|MERGE_RESOLUTION|>--- conflicted
+++ resolved
@@ -38,11 +38,7 @@
   code {
     word-break: break-word;
     display: inline-block;
-<<<<<<< HEAD
-    background: $dark70;
-=======
     background: $grey70;
->>>>>>> 2aa6fad5
     color: $primary;
     padding: 1px 2px;
     margin-bottom: 2px;

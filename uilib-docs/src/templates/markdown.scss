@import "src/styles/constants";

.markdown {
  display: flex;
  flex: 1;
  justify-content: center;

  .markdown-content {
    padding: 0 72px;
    width: $minScreenWidth;
  }

  p {
    width: 70%;
    word-break: break-word;
    line-height: 1.4;
  }

  pre {
    background-color: $grey80;
    border-radius: 4px;
    padding: 16px;
    max-width: 60vw;
    box-shadow: 2px 2px 2px $dark60;

    code {
      background: transparent;
<<<<<<< HEAD
      color: $grey10;
=======
      color: $dark10;
      padding: 0;
>>>>>>> e57b534f
    }
  }

  code {
    font-size: 16px;
    line-height: 1.3;
    display: inline;
    word-break: break-word;
    width: 100%;
    background: $grey70;
    color: $primary;
    padding: 6px 10px;
    border-radius: 4px;
  }

  li {
    line-height: 1.4;
  }
}<|MERGE_RESOLUTION|>--- conflicted
+++ resolved
@@ -25,12 +25,8 @@
 
     code {
       background: transparent;
-<<<<<<< HEAD
-      color: $grey10;
-=======
       color: $dark10;
       padding: 0;
->>>>>>> e57b534f
     }
   }
 

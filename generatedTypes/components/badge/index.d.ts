--- conflicted
+++ resolved
@@ -15,11 +15,7 @@
     /**
      * the badge size (default, small)
      */
-<<<<<<< HEAD
-    size?: BadgeSizes | number;
-=======
     size?: number;
->>>>>>> 2aa6fad5
     /**
      * Press handler
      */
@@ -80,14 +76,11 @@
 declare class Badge extends PureComponent<BadgeProps> {
     styles: ReturnType<typeof createStyles>;
     static displayName: string;
-<<<<<<< HEAD
-=======
     static defaultProps: {
         size: number;
     };
->>>>>>> 2aa6fad5
     constructor(props: BadgeProps);
-    get size(): number | "small" | "default" | "pimpleSmall" | "pimpleBig" | "pimpleHuge" | "large";
+    get size(): number | "default";
     getAccessibilityProps(): {
         accessible: boolean;
         accessibilityRole: string;
@@ -352,11 +345,7 @@
     /**
      * the badge size (default, small)
      */
-<<<<<<< HEAD
-    size?: number | "small" | "default" | "pimpleSmall" | "pimpleBig" | "pimpleHuge" | "large" | undefined;
-=======
     size?: number | undefined;
->>>>>>> 2aa6fad5
     /**
      * Press handler
      */

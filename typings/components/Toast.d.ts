--- conflicted
+++ resolved
@@ -1,4 +1,3 @@
-
 import {ReactElement} from 'react';
 import {
   GestureResponderEvent,
@@ -29,10 +28,6 @@
   renderContent?: (props: ToastProps) => ReactElement | ReactElement[];
   centerMessage?: boolean;
   animated?: boolean;
-<<<<<<< HEAD
-  enableBlur?: boolean;
-=======
->>>>>>> 2aa6fad5
   zIndex?: number;
 }
 
